/*
 * Copyright (C) 2015 The Android Open Source Project
 *
 * Licensed under the Apache License, Version 2.0 (the "License");
 * you may not use this file except in compliance with the License.
 * You may obtain a copy of the License at
 *
 *      http://www.apache.org/licenses/LICENSE-2.0
 *
 * Unless required by applicable law or agreed to in writing, software
 * distributed under the License is distributed on an "AS IS" BASIS,
 * WITHOUT WARRANTIES OR CONDITIONS OF ANY KIND, either express or implied.
 * See the License for the specific language governing permissions and
 * limitations under the License.
 */

package com.android.documentsui;

import android.net.Uri;
import android.os.RemoteException;
import android.test.suitebuilder.annotation.LargeTest;

@LargeTest
public class FilesActivityUiTest extends ActivityTest<FilesActivity> {

    public FilesActivityUiTest() {
        super(FilesActivity.class);
    }

    @Override
    public void setUp() throws Exception {
        super.setUp();
        initTestFiles();
    }

    @Override
    public void initTestFiles() throws RemoteException {
<<<<<<< HEAD
        mDocsHelper.createFolder(rootDir0, dirName1);
=======
        Uri uri = mDocsHelper.createFolder(rootDir0, dirName1);
        mDocsHelper.createFolder(uri, childDir1);
>>>>>>> 31a1f419

        mDocsHelper.createDocument(rootDir0, "text/plain", "file0.log");
        mDocsHelper.createDocument(rootDir0, "image/png", "file1.png");
        mDocsHelper.createDocument(rootDir0, "text/csv", "file2.csv");

        mDocsHelper.createDocument(rootDir1, "text/plain", "anotherFile0.log");
        mDocsHelper.createDocument(rootDir1, "text/plain", "poodles.text");
    }

<<<<<<< HEAD
    public void testRootsListed() throws Exception {
        initTestFiles();

        // Should also have Drive, but that requires pre-configuration of devices
        // We omit for now.
        bots.roots.assertRootsPresent(
                "Images",
                "Videos",
                "Audio",
                "Downloads",
                ROOT_0_ID,
                ROOT_1_ID);

        // Separate logic for "Documents" root, which presence depends on the config setting
        if (docsRootEnabled()) {
            bots.roots.assertRootsPresent("Documents");
        } else {
            bots.roots.assertRootsAbsent("Documents");
        }
    }

=======
>>>>>>> 31a1f419
    public void testFilesListed() throws Exception {
        bots.directory.assertDocumentsPresent("file0.log", "file1.png", "file2.csv");
    }

<<<<<<< HEAD
    public void testLoadsDefaultDirectory() throws Exception {
        initTestFiles();

        device.waitForIdle();

        // Separate logic for "Documents" root, which presence depends on the config setting
        if (docsRootEnabled()) {
            bots.main.assertWindowTitle("Documents");
        } else {
            bots.main.assertWindowTitle("Downloads");
        }
    }

    public void testRootClickSetsWindowTitle() throws Exception {
        initTestFiles();

=======
    public void testRootClick_SetsWindowTitle() throws Exception {
>>>>>>> 31a1f419
        bots.roots.openRoot("Images");
        bots.main.assertWindowTitle("Images");
    }

    public void testFilesList_LiveUpdate() throws Exception {
        mDocsHelper.createDocument(rootDir0, "yummers/sandwich", "Ham & Cheese.sandwich");

        bots.directory.waitForDocument("Ham & Cheese.sandwich");
        bots.directory.assertDocumentsPresent(
                "file0.log", "file1.png", "file2.csv", "Ham & Cheese.sandwich");
    }

    public void testNavigateByBreadcrumb() throws Exception {
        bots.directory.openDocument(dirName1);
        bots.directory.waitForDocument(childDir1);  // wait for known content
        bots.directory.assertDocumentsPresent(childDir1);

<<<<<<< HEAD
        bots.roots.openRoot(ROOT_0_ID);

        bots.main.openOverflowMenu();
        bots.main.menuNewFolder().click();
        bots.main.setDialogText("Kung Fu Panda");

        bots.keyboard.pressEnter();

        bots.directory.assertDocumentsPresent("Kung Fu Panda");
    }

    public void testOpenBreadcrumb() throws Exception {
        initTestFiles();

        bots.roots.openRoot(ROOT_0_ID);

        bots.directory.openDocument(dirName1);
        if (bots.main.isTablet()) {
            openBreadcrumbTabletHelper();
        } else {
            openBreadcrumbPhoneHelper();
        }
        bots.main.assertBreadcrumbItemsPresent(dirName1, "TEST_ROOT_0");
        bots.main.clickBreadcrumbItem("TEST_ROOT_0");

        bots.directory.assertDocumentsPresent(dirName1);
    }

    private void openBreadcrumbTabletHelper() throws Exception {
    }

    private void openBreadcrumbPhoneHelper() throws Exception {
        bots.main.clickDropdownBreadcrumb();
    }

    public void testDeleteDocument() throws Exception {
        initTestFiles();

        bots.roots.openRoot(ROOT_0_ID);

        bots.directory.clickDocument("file1.png");
        device.waitForIdle();
        bots.main.menuDelete().click();

        bots.main.clickDialogOkButton();

        bots.directory.assertDocumentsAbsent("file1.png");
    }

    public void testKeyboard_CutDocument() throws Exception {
        initTestFiles();

        bots.roots.openRoot(ROOT_0_ID);

        bots.directory.clickDocument("file1.png");
        device.waitForIdle();
        bots.main.pressKey(KeyEvent.KEYCODE_X, KeyEvent.META_CTRL_ON);

        device.waitForIdle();

        bots.roots.openRoot(ROOT_1_ID);
        bots.main.pressKey(KeyEvent.KEYCODE_V, KeyEvent.META_CTRL_ON);

        bots.directory.waitForDocument("file1.png");
        bots.directory.assertDocumentsPresent("file1.png");

        bots.roots.openRoot(ROOT_0_ID);
        bots.directory.assertDocumentsAbsent("file1.png");
    }

    public void testKeyboard_CopyDocument() throws Exception {
        initTestFiles();

        bots.roots.openRoot(ROOT_0_ID);

        bots.directory.clickDocument("file1.png");
        device.waitForIdle();
        bots.main.pressKey(KeyEvent.KEYCODE_C, KeyEvent.META_CTRL_ON);

        device.waitForIdle();

        bots.roots.openRoot(ROOT_1_ID);
        bots.main.pressKey(KeyEvent.KEYCODE_V, KeyEvent.META_CTRL_ON);

        bots.directory.waitForDocument("file1.png");
        bots.directory.assertDocumentsPresent("file1.png");

        bots.roots.openRoot(ROOT_0_ID);
        bots.directory.assertDocumentsPresent("file1.png");
    }

    public void testDeleteDocument_Cancel() throws Exception {
        initTestFiles();

        bots.roots.openRoot(ROOT_0_ID);

        bots.directory.clickDocument("file1.png");
        device.waitForIdle();
        bots.main.menuDelete().click();

        bots.main.clickDialogCancelButton();

        bots.directory.assertDocumentsPresent("file1.png");
    }

    // Tests that pressing tab switches focus between the roots and directory listings.
    @Suppress
    public void testKeyboard_tab() throws Exception {
        bots.main.pressKey(KeyEvent.KEYCODE_TAB);
        bots.roots.assertHasFocus();
        bots.main.pressKey(KeyEvent.KEYCODE_TAB);
        bots.directory.assertHasFocus();
    }

    // Tests that arrow keys do not switch focus away from the dir list.
    @Suppress
    public void testKeyboard_arrowsDirList() throws Exception {
        for (int i = 0; i < 10; i++) {
            bots.main.pressKey(KeyEvent.KEYCODE_DPAD_LEFT);
            bots.directory.assertHasFocus();
        }
        for (int i = 0; i < 10; i++) {
            bots.main.pressKey(KeyEvent.KEYCODE_DPAD_RIGHT);
            bots.directory.assertHasFocus();
        }
    }

    // Tests that arrow keys do not switch focus away from the roots list.
    public void testKeyboard_arrowsRootsList() throws Exception {
        bots.main.pressKey(KeyEvent.KEYCODE_TAB);
        for (int i = 0; i < 10; i++) {
            bots.main.pressKey(KeyEvent.KEYCODE_DPAD_RIGHT);
            bots.roots.assertHasFocus();
        }
        for (int i = 0; i < 10; i++) {
            bots.main.pressKey(KeyEvent.KEYCODE_DPAD_LEFT);
            bots.roots.assertHasFocus();
        }
    }

    // We don't really need to test the entirety of download support
    // since downloads is (almost) just another provider.
    @Suppress
    public void testDownload_Queued() throws Exception {
        DownloadManager dm = (DownloadManager) context.getSystemService(
                Context.DOWNLOAD_SERVICE);
        // This downloads ends up being queued (because DNS can't be resolved).
        // We'll still see an entry in the downloads UI with a "Queued" label.
        dm.enqueue(new Request(Uri.parse("http://hammychamp.toodles")));

        bots.roots.openRoot("Downloads");
        bots.directory.assertDocumentsPresent("Queued");
    }

    @Suppress
    public void testDownload_RetryUnsuccessful() throws Exception {
        DownloadManager dm = (DownloadManager) context.getSystemService(
                Context.DOWNLOAD_SERVICE);
        // This downloads fails! But it'll still show up.
        dm.enqueue(new Request(Uri.parse("http://www.google.com/hamfancy")));

        bots.roots.openRoot("Downloads");
        UiObject doc = bots.directory.findDocument("Unsuccessful");
        doc.waitForExists(TIMEOUT);

        int toolType = Configurator.getInstance().getToolType();
        Configurator.getInstance().setToolType(MotionEvent.TOOL_TYPE_FINGER);
        doc.click();
        Configurator.getInstance().setToolType(toolType);

        assertTrue(bots.main.findDownloadRetryDialog().exists());
=======
        bots.breadcrumb.revealAsNeeded();
        device.waitForIdle();
        bots.breadcrumb.assertItemsPresent(dirName1, "TEST_ROOT_0");
>>>>>>> 31a1f419

        bots.breadcrumb.clickItem("TEST_ROOT_0");
        bots.directory.waitForDocument(dirName1);
    }

    private boolean docsRootEnabled() {
        return Shared.shouldShowDocumentsRoot(context, new Intent(DocumentsContract.ACTION_BROWSE));
    }
}<|MERGE_RESOLUTION|>--- conflicted
+++ resolved
@@ -35,12 +35,8 @@
 
     @Override
     public void initTestFiles() throws RemoteException {
-<<<<<<< HEAD
-        mDocsHelper.createFolder(rootDir0, dirName1);
-=======
         Uri uri = mDocsHelper.createFolder(rootDir0, dirName1);
         mDocsHelper.createFolder(uri, childDir1);
->>>>>>> 31a1f419
 
         mDocsHelper.createDocument(rootDir0, "text/plain", "file0.log");
         mDocsHelper.createDocument(rootDir0, "image/png", "file1.png");
@@ -50,54 +46,11 @@
         mDocsHelper.createDocument(rootDir1, "text/plain", "poodles.text");
     }
 
-<<<<<<< HEAD
-    public void testRootsListed() throws Exception {
-        initTestFiles();
-
-        // Should also have Drive, but that requires pre-configuration of devices
-        // We omit for now.
-        bots.roots.assertRootsPresent(
-                "Images",
-                "Videos",
-                "Audio",
-                "Downloads",
-                ROOT_0_ID,
-                ROOT_1_ID);
-
-        // Separate logic for "Documents" root, which presence depends on the config setting
-        if (docsRootEnabled()) {
-            bots.roots.assertRootsPresent("Documents");
-        } else {
-            bots.roots.assertRootsAbsent("Documents");
-        }
-    }
-
-=======
->>>>>>> 31a1f419
     public void testFilesListed() throws Exception {
         bots.directory.assertDocumentsPresent("file0.log", "file1.png", "file2.csv");
     }
 
-<<<<<<< HEAD
-    public void testLoadsDefaultDirectory() throws Exception {
-        initTestFiles();
-
-        device.waitForIdle();
-
-        // Separate logic for "Documents" root, which presence depends on the config setting
-        if (docsRootEnabled()) {
-            bots.main.assertWindowTitle("Documents");
-        } else {
-            bots.main.assertWindowTitle("Downloads");
-        }
-    }
-
-    public void testRootClickSetsWindowTitle() throws Exception {
-        initTestFiles();
-
-=======
     public void testRootClick_SetsWindowTitle() throws Exception {
->>>>>>> 31a1f419
         bots.roots.openRoot("Images");
         bots.main.assertWindowTitle("Images");
     }
@@ -115,189 +68,11 @@
         bots.directory.waitForDocument(childDir1);  // wait for known content
         bots.directory.assertDocumentsPresent(childDir1);
 
-<<<<<<< HEAD
-        bots.roots.openRoot(ROOT_0_ID);
-
-        bots.main.openOverflowMenu();
-        bots.main.menuNewFolder().click();
-        bots.main.setDialogText("Kung Fu Panda");
-
-        bots.keyboard.pressEnter();
-
-        bots.directory.assertDocumentsPresent("Kung Fu Panda");
-    }
-
-    public void testOpenBreadcrumb() throws Exception {
-        initTestFiles();
-
-        bots.roots.openRoot(ROOT_0_ID);
-
-        bots.directory.openDocument(dirName1);
-        if (bots.main.isTablet()) {
-            openBreadcrumbTabletHelper();
-        } else {
-            openBreadcrumbPhoneHelper();
-        }
-        bots.main.assertBreadcrumbItemsPresent(dirName1, "TEST_ROOT_0");
-        bots.main.clickBreadcrumbItem("TEST_ROOT_0");
-
-        bots.directory.assertDocumentsPresent(dirName1);
-    }
-
-    private void openBreadcrumbTabletHelper() throws Exception {
-    }
-
-    private void openBreadcrumbPhoneHelper() throws Exception {
-        bots.main.clickDropdownBreadcrumb();
-    }
-
-    public void testDeleteDocument() throws Exception {
-        initTestFiles();
-
-        bots.roots.openRoot(ROOT_0_ID);
-
-        bots.directory.clickDocument("file1.png");
-        device.waitForIdle();
-        bots.main.menuDelete().click();
-
-        bots.main.clickDialogOkButton();
-
-        bots.directory.assertDocumentsAbsent("file1.png");
-    }
-
-    public void testKeyboard_CutDocument() throws Exception {
-        initTestFiles();
-
-        bots.roots.openRoot(ROOT_0_ID);
-
-        bots.directory.clickDocument("file1.png");
-        device.waitForIdle();
-        bots.main.pressKey(KeyEvent.KEYCODE_X, KeyEvent.META_CTRL_ON);
-
-        device.waitForIdle();
-
-        bots.roots.openRoot(ROOT_1_ID);
-        bots.main.pressKey(KeyEvent.KEYCODE_V, KeyEvent.META_CTRL_ON);
-
-        bots.directory.waitForDocument("file1.png");
-        bots.directory.assertDocumentsPresent("file1.png");
-
-        bots.roots.openRoot(ROOT_0_ID);
-        bots.directory.assertDocumentsAbsent("file1.png");
-    }
-
-    public void testKeyboard_CopyDocument() throws Exception {
-        initTestFiles();
-
-        bots.roots.openRoot(ROOT_0_ID);
-
-        bots.directory.clickDocument("file1.png");
-        device.waitForIdle();
-        bots.main.pressKey(KeyEvent.KEYCODE_C, KeyEvent.META_CTRL_ON);
-
-        device.waitForIdle();
-
-        bots.roots.openRoot(ROOT_1_ID);
-        bots.main.pressKey(KeyEvent.KEYCODE_V, KeyEvent.META_CTRL_ON);
-
-        bots.directory.waitForDocument("file1.png");
-        bots.directory.assertDocumentsPresent("file1.png");
-
-        bots.roots.openRoot(ROOT_0_ID);
-        bots.directory.assertDocumentsPresent("file1.png");
-    }
-
-    public void testDeleteDocument_Cancel() throws Exception {
-        initTestFiles();
-
-        bots.roots.openRoot(ROOT_0_ID);
-
-        bots.directory.clickDocument("file1.png");
-        device.waitForIdle();
-        bots.main.menuDelete().click();
-
-        bots.main.clickDialogCancelButton();
-
-        bots.directory.assertDocumentsPresent("file1.png");
-    }
-
-    // Tests that pressing tab switches focus between the roots and directory listings.
-    @Suppress
-    public void testKeyboard_tab() throws Exception {
-        bots.main.pressKey(KeyEvent.KEYCODE_TAB);
-        bots.roots.assertHasFocus();
-        bots.main.pressKey(KeyEvent.KEYCODE_TAB);
-        bots.directory.assertHasFocus();
-    }
-
-    // Tests that arrow keys do not switch focus away from the dir list.
-    @Suppress
-    public void testKeyboard_arrowsDirList() throws Exception {
-        for (int i = 0; i < 10; i++) {
-            bots.main.pressKey(KeyEvent.KEYCODE_DPAD_LEFT);
-            bots.directory.assertHasFocus();
-        }
-        for (int i = 0; i < 10; i++) {
-            bots.main.pressKey(KeyEvent.KEYCODE_DPAD_RIGHT);
-            bots.directory.assertHasFocus();
-        }
-    }
-
-    // Tests that arrow keys do not switch focus away from the roots list.
-    public void testKeyboard_arrowsRootsList() throws Exception {
-        bots.main.pressKey(KeyEvent.KEYCODE_TAB);
-        for (int i = 0; i < 10; i++) {
-            bots.main.pressKey(KeyEvent.KEYCODE_DPAD_RIGHT);
-            bots.roots.assertHasFocus();
-        }
-        for (int i = 0; i < 10; i++) {
-            bots.main.pressKey(KeyEvent.KEYCODE_DPAD_LEFT);
-            bots.roots.assertHasFocus();
-        }
-    }
-
-    // We don't really need to test the entirety of download support
-    // since downloads is (almost) just another provider.
-    @Suppress
-    public void testDownload_Queued() throws Exception {
-        DownloadManager dm = (DownloadManager) context.getSystemService(
-                Context.DOWNLOAD_SERVICE);
-        // This downloads ends up being queued (because DNS can't be resolved).
-        // We'll still see an entry in the downloads UI with a "Queued" label.
-        dm.enqueue(new Request(Uri.parse("http://hammychamp.toodles")));
-
-        bots.roots.openRoot("Downloads");
-        bots.directory.assertDocumentsPresent("Queued");
-    }
-
-    @Suppress
-    public void testDownload_RetryUnsuccessful() throws Exception {
-        DownloadManager dm = (DownloadManager) context.getSystemService(
-                Context.DOWNLOAD_SERVICE);
-        // This downloads fails! But it'll still show up.
-        dm.enqueue(new Request(Uri.parse("http://www.google.com/hamfancy")));
-
-        bots.roots.openRoot("Downloads");
-        UiObject doc = bots.directory.findDocument("Unsuccessful");
-        doc.waitForExists(TIMEOUT);
-
-        int toolType = Configurator.getInstance().getToolType();
-        Configurator.getInstance().setToolType(MotionEvent.TOOL_TYPE_FINGER);
-        doc.click();
-        Configurator.getInstance().setToolType(toolType);
-
-        assertTrue(bots.main.findDownloadRetryDialog().exists());
-=======
         bots.breadcrumb.revealAsNeeded();
         device.waitForIdle();
         bots.breadcrumb.assertItemsPresent(dirName1, "TEST_ROOT_0");
->>>>>>> 31a1f419
 
         bots.breadcrumb.clickItem("TEST_ROOT_0");
         bots.directory.waitForDocument(dirName1);
     }
-
-    private boolean docsRootEnabled() {
-        return Shared.shouldShowDocumentsRoot(context, new Intent(DocumentsContract.ACTION_BROWSE));
-    }
 }