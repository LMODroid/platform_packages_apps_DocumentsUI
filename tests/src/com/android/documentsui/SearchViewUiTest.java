--- conflicted
+++ resolved
@@ -87,11 +87,7 @@
         bots.main.openSearchView();
         bots.main.setSearchQuery(query);
 
-<<<<<<< HEAD
-        device.pressEnter();
-=======
         bots.keyboard.pressEnter();
->>>>>>> 06dcd5f6
 
         bots.directory.assertDocumentsCountOnList(true, 1);
         bots.directory.assertDocumentsPresent(fileName2);
@@ -99,10 +95,6 @@
         device.pressBack();
     }
 
-<<<<<<< HEAD
-    @Suppress
-=======
->>>>>>> 06dcd5f6
     public void testSearchResultsFound_ClearsOnBack() throws Exception {
         initTestFiles();
         assertDefaultContentOfTestDir0();
