/*
 * Copyright (C) 2013 The Android Open Source Project
 *
 * Licensed under the Apache License, Version 2.0 (the "License");
 * you may not use this file except in compliance with the License.
 * You may obtain a copy of the License at
 *
 *      http://www.apache.org/licenses/LICENSE-2.0
 *
 * Unless required by applicable law or agreed to in writing, software
 * distributed under the License is distributed on an "AS IS" BASIS,
 * WITHOUT WARRANTIES OR CONDITIONS OF ANY KIND, either express or implied.
 * See the License for the specific language governing permissions and
 * limitations under the License.
 */

package com.android.documentsui.dirlist;

import static com.android.documentsui.base.DocumentInfo.getCursorInt;
import static com.android.documentsui.base.DocumentInfo.getCursorString;
import static com.android.documentsui.base.Shared.DEBUG;
import static com.android.documentsui.base.Shared.VERBOSE;
import static com.android.documentsui.base.State.MODE_GRID;
import static com.android.documentsui.base.State.MODE_LIST;

import android.annotation.DimenRes;
import android.annotation.FractionRes;
import android.annotation.IntDef;
import android.app.Activity;
import android.app.ActivityManager;
import android.app.Fragment;
import android.app.FragmentManager;
import android.app.FragmentTransaction;
import android.content.ClipData;
import android.content.Context;
import android.content.Intent;
import android.database.Cursor;
import android.net.Uri;
import android.os.Build;
import android.os.Bundle;
import android.os.Handler;
import android.os.Parcelable;
import android.provider.DocumentsContract;
import android.provider.DocumentsContract.Document;
import android.support.v4.widget.SwipeRefreshLayout;
import android.support.v7.widget.GridLayoutManager;
import android.support.v7.widget.GridLayoutManager.SpanSizeLookup;
import android.support.v7.widget.RecyclerView;
import android.support.v7.widget.RecyclerView.RecyclerListener;
import android.support.v7.widget.RecyclerView.ViewHolder;
import android.util.Log;
import android.util.SparseArray;
import android.view.ContextMenu;
import android.view.DragEvent;
import android.view.LayoutInflater;
import android.view.MenuInflater;
import android.view.MenuItem;
import android.view.MotionEvent;
import android.view.View;
import android.view.ViewGroup;
import android.widget.ImageView;

import com.android.documentsui.ActionHandler;
import com.android.documentsui.ActionModeController;
import com.android.documentsui.BaseActivity;
import com.android.documentsui.BaseActivity.RetainedState;
import com.android.documentsui.DirectoryReloadLock;
import com.android.documentsui.DocumentsApplication;
import com.android.documentsui.DragAndDropHelper;
import com.android.documentsui.FocusManager;
import com.android.documentsui.Injector;
import com.android.documentsui.Injector.ContentScoped;
import com.android.documentsui.Injector.Injected;
import com.android.documentsui.ItemDragListener;
import com.android.documentsui.Metrics;
import com.android.documentsui.Model;
import com.android.documentsui.R;
import com.android.documentsui.ThumbnailCache;
import com.android.documentsui.base.DocumentInfo;
import com.android.documentsui.base.DocumentStack;
import com.android.documentsui.base.EventHandler;
import com.android.documentsui.base.EventListener;
import com.android.documentsui.base.Events.InputEvent;
import com.android.documentsui.base.Events.MotionInputEvent;
import com.android.documentsui.base.Features;
import com.android.documentsui.base.RootInfo;
import com.android.documentsui.base.Shared;
import com.android.documentsui.base.State;
import com.android.documentsui.base.State.ViewMode;
import com.android.documentsui.clipping.ClipStore;
import com.android.documentsui.clipping.DocumentClipper;
import com.android.documentsui.clipping.UrisSupplier;
import com.android.documentsui.dirlist.AnimationView.AnimationType;
import com.android.documentsui.picker.PickActivity;
import com.android.documentsui.selection.BandController;
import com.android.documentsui.selection.GestureSelector;
import com.android.documentsui.selection.Selection;
import com.android.documentsui.selection.SelectionManager;
import com.android.documentsui.selection.SelectionMetadata;
import com.android.documentsui.services.FileOperation;
import com.android.documentsui.services.FileOperationService;
import com.android.documentsui.services.FileOperationService.OpType;
import com.android.documentsui.services.FileOperations;
import com.android.documentsui.sorting.SortDimension;
import com.android.documentsui.sorting.SortModel;

import java.io.IOException;
import java.lang.annotation.Retention;
import java.lang.annotation.RetentionPolicy;
import java.util.List;

import javax.annotation.Nullable;

/**
 * Display the documents inside a single directory.
 */
public class DirectoryFragment extends Fragment
        implements ItemDragListener.DragHost, SwipeRefreshLayout.OnRefreshListener {

    static final int TYPE_NORMAL = 1;
    static final int TYPE_RECENT_OPEN = 2;

    @IntDef(flag = true, value = {
            REQUEST_COPY_DESTINATION
    })
    @Retention(RetentionPolicy.SOURCE)
    public @interface RequestCode {}
    public static final int REQUEST_COPY_DESTINATION = 1;

    private static final String TAG = "DirectoryFragment";
    private static final int LOADER_ID = 42;

    private static final int CACHE_EVICT_LIMIT = 100;
    private static final int REFRESH_SPINNER_TIMEOUT = 500;

    private BaseActivity mActivity;

    private State mState;
    private Model mModel;
    private final EventListener<Model.Update> mModelUpdateListener = new ModelUpdateListener();
    private final DocumentsAdapter.Environment mAdapterEnv = new AdapterEnvironment();

    @Injected
    @ContentScoped
    private Injector<?> mInjector;

    @Injected
    @ContentScoped
    private SelectionManager mSelectionMgr;

    @Injected
    @ContentScoped
    private FocusManager mFocusManager;

    @Injected
    @ContentScoped
    private ActionHandler mActions;

    @Injected
    @ContentScoped
    private ActionModeController mActionModeController;

    private SelectionMetadata mSelectionMetadata;
    private UserInputHandler<InputEvent> mInputHandler;
    private @Nullable BandController mBandController;
    private @Nullable DragHoverListener mDragHoverListener;
    private IconHelper mIconHelper;
    private SwipeRefreshLayout mRefreshLayout;
    private RecyclerView mRecView;
    private View mFileList;

    private DocumentsAdapter mAdapter;
    private DocumentClipper mClipper;
    private GridLayoutManager mLayout;
    private int mColumnCount = 1;  // This will get updated when layout changes.

    private float mLiveScale = 1.0f;
    private @ViewMode int mMode;

    private View mProgressBar;

    private DirectoryState mLocalState;
    private DirectoryReloadLock mReloadLock = new DirectoryReloadLock();

    // Note, we use !null to indicate that selection was restored (from rotation).
    // So don't fiddle with this field unless you've got the bigger picture in mind.
    private @Nullable Selection mRestoredSelection = null;

    private SortModel.UpdateListener mSortListener = (model, updateType) -> {
        // Only when sort order has changed do we need to trigger another loading.
        if ((updateType & SortModel.UPDATE_TYPE_SORTING) != 0) {
            mActions.loadDocumentsForCurrentStack();
        }
    };

    private final Runnable mOnDisplayStateChanged = this::onDisplayStateChanged;

    @Override
    public View onCreateView(
            LayoutInflater inflater, ViewGroup container, Bundle savedInstanceState) {

        BaseActivity activity = (BaseActivity) getActivity();
        final View view = inflater.inflate(R.layout.fragment_directory, container, false);

        mProgressBar = view.findViewById(R.id.progressbar);
        assert(mProgressBar != null);

        mRefreshLayout = (SwipeRefreshLayout) view.findViewById(R.id.refresh_layout);
        mRefreshLayout.setOnRefreshListener(this);

        mRecView = (RecyclerView) view.findViewById(R.id.dir_list);
        mRecView.setRecyclerListener(
                new RecyclerListener() {
                    @Override
                    public void onViewRecycled(ViewHolder holder) {
                        cancelThumbnailTask(holder.itemView);
                    }
                });
        mRecView.setItemAnimator(new DirectoryItemAnimator(activity));
        mFileList = view.findViewById(R.id.file_list);

        mInjector = activity.getInjector();
        mModel = mInjector.getModel();
        mModel.reset();

        mInjector.actions.registerDisplayStateChangedListener(mOnDisplayStateChanged);

        mDragHoverListener = mInjector.config.dragAndDropEnabled()
                ? DragHoverListener.create(new DirectoryDragListener(this), mRecView)
                : null;

        // Make the recycler and the empty views responsive to drop events when allowed.
        mRecView.setOnDragListener(mDragHoverListener);

        return view;
    }

    @Override
    public void onDestroyView() {
        mSelectionMgr.clearSelection();
        mInjector.actions.unregisterDisplayStateChangedListener(mOnDisplayStateChanged);

        // Cancel any outstanding thumbnail requests
        final int count = mRecView.getChildCount();
        for (int i = 0; i < count; i++) {
            final View view = mRecView.getChildAt(i);
            cancelThumbnailTask(view);
        }

        mModel.removeUpdateListener(mModelUpdateListener);
        mModel.removeUpdateListener(mAdapter.getModelUpdateListener());

        super.onDestroyView();
    }

    @Override
    public void onActivityCreated(Bundle savedInstanceState) {
        super.onActivityCreated(savedInstanceState);

        mActivity = (BaseActivity) getActivity();
        mState = mActivity.getDisplayState();

        // Read arguments when object created for the first time.
        // Restore state if fragment recreated.
        Bundle args = savedInstanceState == null ? getArguments() : savedInstanceState;

        mLocalState = new DirectoryState();
        mLocalState.restore(args);

        // Restore any selection we may have squirreled away in retained state.
        @Nullable RetainedState retained = mActivity.getRetainedState();
        if (retained != null && retained.hasSelection()) {
            // We claim the selection for ourselves and null it out once used
            // so we don't have a rando selection hanging around in RetainedState.
            mRestoredSelection = retained.selection;
            retained.selection = null;
        }

        mIconHelper = new IconHelper(mActivity, MODE_GRID);
        mClipper = DocumentsApplication.getDocumentClipper(getContext());

        mAdapter = new DirectoryAddonsAdapter(
                mAdapterEnv, new ModelBackedDocumentsAdapter(mAdapterEnv, mIconHelper));

        mRecView.setAdapter(mAdapter);

        mLayout = new GridLayoutManager(getContext(), mColumnCount) {
            @Override
            public void onLayoutCompleted(RecyclerView.State state) {
                super.onLayoutCompleted(state);
                mFocusManager.onLayoutCompleted();
            }
        };

        SpanSizeLookup lookup = mAdapter.createSpanSizeLookup();
        if (lookup != null) {
            mLayout.setSpanSizeLookup(lookup);
        }
        mRecView.setLayoutManager(mLayout);

        mModel.addUpdateListener(mAdapter.getModelUpdateListener());
        mModel.addUpdateListener(mModelUpdateListener);

        mSelectionMgr = mInjector.getSelectionManager(mAdapter, this::canSetSelectionState);
        mFocusManager = mInjector.getFocusManager(mRecView, mModel);
        mActions = mInjector.getActionHandler(mReloadLock);

        mRecView.setAccessibilityDelegateCompat(
                new AccessibilityEventRouter(mRecView,
                        (View child) -> onAccessibilityClick(child)));
        mSelectionMetadata = new SelectionMetadata(mModel::getItem);
        mSelectionMgr.addItemCallback(mSelectionMetadata);

        GestureSelector gestureSel = GestureSelector.create(mSelectionMgr, mRecView, mReloadLock);

        if (mState.allowMultiple) {
            mBandController = new BandController(
                    mRecView,
                    mAdapter,
                    mSelectionMgr,
                    mReloadLock,
                    (int pos) -> {
                        // The band selection model only operates on documents and directories.
                        // Exclude other types of adapter items like whitespace and dividers.
                        RecyclerView.ViewHolder vh = mRecView.findViewHolderForAdapterPosition(pos);
                        return ModelBackedDocumentsAdapter.isContentType(vh.getItemViewType());
                    });
        }

        DragStartListener mDragStartListener = mInjector.config.dragAndDropEnabled()
                ? DragStartListener.create(
                        mIconHelper,
                        mActivity,
                        mModel,
                        mSelectionMgr,
                        mClipper,
                        mState,
                        this::getModelId,
                        mRecView::findChildViewUnder,
                        getContext().getDrawable(R.drawable.ic_doc_generic),
                        mActivity.getShadowBuilder())
                : DragStartListener.DUMMY;

        EventHandler<InputEvent> gestureHandler = mState.allowMultiple
                ? gestureSel::start
                : EventHandler.createStub(false);

        mInputHandler = new UserInputHandler<>(
                mActions,
                mFocusManager,
                mSelectionMgr,
                (MotionEvent t) -> MotionInputEvent.obtain(t, mRecView),
                this::canSelect,
                this::onContextMenuClick,
                mDragStartListener::onTouchDragEvent,
                gestureHandler);

        new ListeningGestureDetector(
                this.getContext(),
                mRecView,
                mDragStartListener::onMouseDragEvent,
                gestureSel,
                mInputHandler,
                mBandController,
                this::scaleLayout);

        mActionModeController = mInjector.getActionModeController(
                mSelectionMetadata,
                this::handleMenuItemClick,
                mRecView);

        mSelectionMgr.addCallback(mActionModeController);

        final ActivityManager am = (ActivityManager) mActivity.getSystemService(
                Context.ACTIVITY_SERVICE);
        boolean svelte = am.isLowRamDevice() && (mState.stack.isRecents());
        mIconHelper.setThumbnailsEnabled(!svelte);

        // If mDocument is null, we sort it by last modified by default because it's in Recents.
        final boolean prefersLastModified =
                (mLocalState.mDocument == null)
                || mLocalState.mDocument.prefersSortByLastModified();
        // Call this before adding the listener to avoid restarting the loader one more time
        mState.sortModel.setDefaultDimension(
                prefersLastModified
                        ? SortModel.SORT_DIMENSION_ID_DATE
                        : SortModel.SORT_DIMENSION_ID_TITLE);

        // Kick off loader at least once
        mActions.loadDocumentsForCurrentStack();
    }

    @Override
    public void onStart() {
        super.onStart();

        // Add listener to update contents on sort model change
        mState.sortModel.addListener(mSortListener);
    }

    @Override
    public void onStop() {
        super.onStop();

        mState.sortModel.removeListener(mSortListener);

        // Remember last scroll location
        final SparseArray<Parcelable> container = new SparseArray<>();
        getView().saveHierarchyState(container);
        mState.dirConfigs.put(mLocalState.getConfigKey(), container);
    }

    public void retainState(RetainedState state) {
        state.selection = mSelectionMgr.getSelection(new Selection());
    }

    @Override
    public void onSaveInstanceState(Bundle outState) {
        super.onSaveInstanceState(outState);

        mLocalState.save(outState);
    }

    @Override
    public void onCreateContextMenu(ContextMenu menu,
            View v,
            ContextMenu.ContextMenuInfo menuInfo) {
        super.onCreateContextMenu(menu, v, menuInfo);
        final MenuInflater inflater = getActivity().getMenuInflater();

        final String modelId = getModelId(v);
        if (modelId == null) {
            // TODO: inject DirectoryDetails into MenuManager constructor
            // Since both classes are supplied by Activity and created
            // at the same time.
            mInjector.menuManager.inflateContextMenuForContainer(menu, inflater);
        } else {
            mInjector.menuManager.inflateContextMenuForDocs(menu, inflater, mSelectionMetadata);
        }
    }

    @Override
    public boolean onContextItemSelected(MenuItem item) {
        return handleMenuItemClick(item);
    }

    private void handleCopyResult(int resultCode, Intent data) {

        FileOperation operation = mLocalState.claimPendingOperation();

        if (resultCode == Activity.RESULT_CANCELED || data == null) {
            // User pressed the back button or otherwise cancelled the destination pick. Don't
            // proceed with the copy.
            operation.dispose();
            return;
        }

        operation.setDestination(data.getParcelableExtra(Shared.EXTRA_STACK));
        FileOperations.start(
                mActivity,
                operation,
                mInjector.dialogs::showFileOperationStatus);
    }

    protected boolean onContextMenuClick(InputEvent e) {
        final View v;
        final float x, y;
        if (e.isOverModelItem()) {
            DocumentHolder doc = (DocumentHolder) e.getDocumentDetails();

            v = doc.itemView;
            x = e.getX() - v.getLeft();
            y = e.getY() - v.getTop();
        } else {
            v = mRecView;
            x = e.getX();
            y = e.getY();
        }

        mInjector.menuManager.showContextMenu(this, v, x, y);

        return true;
    }

    public void onViewModeChanged() {
        // Mode change is just visual change; no need to kick loader.
        onDisplayStateChanged();
    }

    private void onDisplayStateChanged() {
        updateLayout(mState.derivedMode);
        mRecView.setAdapter(mAdapter);
    }

    /**
     * Updates the layout after the view mode switches.
     * @param mode The new view mode.
     */
    private void updateLayout(@ViewMode int mode) {
        mMode = mode;
        mColumnCount = calculateColumnCount(mode);
        if (mLayout != null) {
            mLayout.setSpanCount(mColumnCount);
        }

        int pad = getDirectoryPadding(mode);
        mRecView.setPadding(pad, pad, pad, pad);
        mRecView.requestLayout();
        if (mBandController != null) {
            mBandController.handleLayoutChanged();
        }
        mIconHelper.setViewMode(mode);
    }

    /**
     * Updates the layout after the view mode switches.
     * @param mode The new view mode.
     */
    private void scaleLayout(float scale) {
        assert(Build.IS_DEBUGGABLE);
        if (VERBOSE) Log.v(
                TAG, "Handling scale event: " + scale + ", existing scale: " + mLiveScale);

        if (mMode == MODE_GRID) {
            float minScale = getFraction(R.fraction.grid_scale_min);
            float maxScale = getFraction(R.fraction.grid_scale_max);
            float nextScale = mLiveScale * scale;

            if (VERBOSE) Log.v(TAG,
                    "Next scale " + nextScale + ", Min/max scale " + minScale + "/" + maxScale);

            if (nextScale > minScale && nextScale < maxScale) {
                if (DEBUG) Log.d(TAG, "Updating grid scale: " + scale);
                mLiveScale = nextScale;
                updateLayout(mMode);
            }

        } else {
            if (DEBUG) Log.d(TAG, "List mode, ignoring scale: " + scale);
            mLiveScale = 1.0f;
        }
    }

    private int calculateColumnCount(@ViewMode int mode) {
        if (mode == MODE_LIST) {
            // List mode is a "grid" with 1 column.
            return 1;
        }

        int cellWidth = getScaledSize(R.dimen.grid_width);
        int cellMargin = 2 * getScaledSize(R.dimen.grid_item_margin);
        int viewPadding =
                (int) ((mRecView.getPaddingLeft() + mRecView.getPaddingRight()) * mLiveScale);

        // RecyclerView sometimes gets a width of 0 (see b/27150284).
        // Clamp so that we always lay out the grid with at least 2 columns by default.
        int columnCount = Math.max(2,
                (mRecView.getWidth() - viewPadding) / (cellWidth + cellMargin));

        // Finally with our grid count logic firmly in place, we apply any live scaling
        // captured by the scale gesture detector.
        return Math.max(1, Math.round(columnCount / mLiveScale));
    }


    /**
     * Moderately abuse the "fraction" resource type for our purposes.
     */
    private float getFraction(@FractionRes int id) {
        return getResources().getFraction(id, 1, 0);
    }

    private int getScaledSize(@DimenRes int id) {
        return (int) (getResources().getDimensionPixelSize(id) * mLiveScale);
    }

    private int getDirectoryPadding(@ViewMode int mode) {
        switch (mode) {
            case MODE_GRID:
                return getResources().getDimensionPixelSize(R.dimen.grid_container_padding);
            case MODE_LIST:
                return getResources().getDimensionPixelSize(R.dimen.list_container_padding);
            default:
                throw new IllegalArgumentException("Unsupported layout mode: " + mode);
        }
    }

    private boolean handleMenuItemClick(MenuItem item) {
        Selection selection = mSelectionMgr.getSelection(new Selection());

        switch (item.getItemId()) {
            case R.id.menu_open:
                openDocuments(selection);
                mActionModeController.finishActionMode();
                return true;

            case R.id.menu_open_with:
                showChooserForDoc(selection);
                return true;

            case R.id.menu_open_in_new_window:
                mActions.openSelectedInNewWindow();
                return true;

            case R.id.menu_share:
                mActions.shareSelectedDocuments();
                return true;

            case R.id.menu_delete:
                // deleteDocuments will end action mode if the documents are deleted.
                // It won't end action mode if user cancels the delete.
                mActions.deleteSelectedDocuments();
                return true;

            case R.id.menu_copy_to:
                transferDocuments(selection, null, FileOperationService.OPERATION_COPY);
                // TODO: Only finish selection mode if copy-to is not canceled.
                // Need to plum down into handling the way we do with deleteDocuments.
                mActionModeController.finishActionMode();
                return true;

            case R.id.menu_compress:
                transferDocuments(selection, mState.stack,
                        FileOperationService.OPERATION_COMPRESS);
                // TODO: Only finish selection mode if compress is not canceled.
                // Need to plum down into handling the way we do with deleteDocuments.
                mActionModeController.finishActionMode();
                return true;

            // TODO: Implement extract (to the current directory).
            case R.id.menu_extract_to:
                transferDocuments(selection, null, FileOperationService.OPERATION_EXTRACT);
                // TODO: Only finish selection mode if compress-to is not canceled.
                // Need to plum down into handling the way we do with deleteDocuments.
                mActionModeController.finishActionMode();
                return true;

            case R.id.menu_move_to:
                // Exit selection mode first, so we avoid deselecting deleted documents.
                mActionModeController.finishActionMode();
                transferDocuments(selection, null, FileOperationService.OPERATION_MOVE);
                return true;

            case R.id.menu_cut_to_clipboard:
                mActions.cutToClipboard();
                return true;

            case R.id.menu_copy_to_clipboard:
                mActions.copyToClipboard();
                return true;

            case R.id.menu_paste_from_clipboard:
                pasteFromClipboard();
                return true;

            case R.id.menu_paste_into_folder:
                pasteIntoFolder();
                return true;

            case R.id.menu_select_all:
                mActions.selectAllFiles();
                return true;

            case R.id.menu_rename:
                // Exit selection mode first, so we avoid deselecting deleted
                // (renamed) documents.
                mActionModeController.finishActionMode();
                renameDocuments(selection);
                return true;

            default:
                // See if BaseActivity can handle this particular MenuItem
                if (!mActivity.onOptionsItemSelected(item)) {
                    if (DEBUG) Log.d(TAG, "Unhandled menu item selected: " + item);
                    return false;
                }
                return true;
        }
    }

    public final boolean onBackPressed() {
        if (mSelectionMgr.hasSelection()) {
            if (DEBUG) Log.d(TAG, "Clearing selection on selection manager.");
            mSelectionMgr.clearSelection();
            return true;
        }
        return false;
    }

    private boolean onAccessibilityClick(View child) {
        DocumentDetails doc = getDocumentHolder(child);
        mActions.openDocument(doc);
        return true;
    }

    private void cancelThumbnailTask(View view) {
        final ImageView iconThumb = (ImageView) view.findViewById(R.id.icon_thumb);
        if (iconThumb != null) {
            mIconHelper.stopLoading(iconThumb);
        }
    }

    // Support for opening multiple documents is currently exclusive to DocumentsActivity.
    private void openDocuments(final Selection selected) {
        Metrics.logUserAction(getContext(), Metrics.USER_ACTION_OPEN);

        // Model must be accessed in UI thread, since underlying cursor is not threadsafe.
        List<DocumentInfo> docs = mModel.getDocuments(selected);
        if (docs.size() > 1) {
            mActivity.onDocumentsPicked(docs);
        } else {
            mActivity.onDocumentPicked(docs.get(0));
        }
    }

    private void showChooserForDoc(final Selection selected) {
        Metrics.logUserAction(getContext(), Metrics.USER_ACTION_OPEN);

        assert(selected.size() == 1);
        DocumentInfo doc =
                DocumentInfo.fromDirectoryCursor(mModel.getItem(selected.iterator().next()));
        mActions.showChooserForDoc(doc);
    }

    private void transferDocuments(final Selection selected, @Nullable DocumentStack destination,
            final @OpType int mode) {
        switch (mode) {
            case FileOperationService.OPERATION_COPY:
                Metrics.logUserAction(getContext(), Metrics.USER_ACTION_COPY_TO);
                break;
            case FileOperationService.OPERATION_COMPRESS:
                Metrics.logUserAction(getContext(), Metrics.USER_ACTION_COMPRESS);
                break;
            case FileOperationService.OPERATION_EXTRACT:
                Metrics.logUserAction(getContext(), Metrics.USER_ACTION_EXTRACT_TO);
                break;
            case FileOperationService.OPERATION_MOVE:
                Metrics.logUserAction(getContext(), Metrics.USER_ACTION_MOVE_TO);
                break;
        }

        UrisSupplier srcs;
        try {
            ClipStore clipStorage = DocumentsApplication.getClipStore(getContext());
            srcs = UrisSupplier.create(selected, mModel::getItemUri, clipStorage);
        } catch (IOException e) {
            throw new RuntimeException("Failed to create uri supplier.", e);
        }

        final DocumentInfo parent = mState.stack.peek();
        final FileOperation operation = new FileOperation.Builder()
                .withOpType(mode)
                .withSrcParent(parent == null ? null : parent.derivedUri)
                .withSrcs(srcs)
                .build();

        if (destination != null) {
            operation.setDestination(destination);
            FileOperations.start(
                    mActivity,
                    operation,
                    mInjector.dialogs::showFileOperationStatus);
            return;
        }

        // Pop up a dialog to pick a destination.  This is inadequate but works for now.
        // TODO: Implement a picker that is to spec.
        mLocalState.mPendingOperation = operation;
        final Intent intent = new Intent(
                Shared.ACTION_PICK_COPY_DESTINATION,
                Uri.EMPTY,
                getActivity(),
                PickActivity.class);

        // Set an appropriate title on the drawer when it is shown in the picker.
        // Coupled with the fact that we auto-open the drawer for copy/move operations
        // it should basically be the thing people see first.
        int drawerTitleId;
        switch (mode) {
            case FileOperationService.OPERATION_COPY:
                drawerTitleId = R.string.menu_copy;
                break;
            case FileOperationService.OPERATION_COMPRESS:
                drawerTitleId = R.string.menu_compress;
                break;
            case FileOperationService.OPERATION_EXTRACT:
                drawerTitleId = R.string.menu_extract;
                break;
            case FileOperationService.OPERATION_MOVE:
                drawerTitleId = R.string.menu_move;
                break;
            default:
                throw new UnsupportedOperationException("Unknown mode: " + mode);
        }

        intent.putExtra(DocumentsContract.EXTRA_PROMPT, getResources().getString(drawerTitleId));

        // Model must be accessed in UI thread, since underlying cursor is not threadsafe.
        List<DocumentInfo> docs = mModel.getDocuments(selected);

        // Determine if there is a directory in the set of documents
        // to be copied? Why? Directory creation isn't supported by some roots
        // (like Downloads). This informs DocumentsActivity (the "picker")
        // to restrict available roots to just those with support.
        intent.putExtra(Shared.EXTRA_DIRECTORY_COPY, hasDirectory(docs));
        intent.putExtra(FileOperationService.EXTRA_OPERATION_TYPE, mode);

        // This just identifies the type of request...we'll check it
        // when we reveive a response.
        startActivityForResult(intent, REQUEST_COPY_DESTINATION);
    }

    @Override
    public void onActivityResult(@RequestCode int requestCode, int resultCode, Intent data) {
        switch (requestCode) {
            case REQUEST_COPY_DESTINATION:
                handleCopyResult(resultCode, data);
                break;
            default:
                throw new UnsupportedOperationException("Unknown request code: " + requestCode);
        }
    }

    private static boolean hasDirectory(List<DocumentInfo> docs) {
        for (DocumentInfo info : docs) {
            if (Document.MIME_TYPE_DIR.equals(info.mimeType)) {
                return true;
            }
        }
        return false;
    }

    private void renameDocuments(Selection selected) {
        Metrics.logUserAction(getContext(), Metrics.USER_ACTION_RENAME);

        // Batch renaming not supported
        // Rename option is only available in menu when 1 document selected
        assert(selected.size() == 1);

        // Model must be accessed in UI thread, since underlying cursor is not threadsafe.
        List<DocumentInfo> docs = mModel.getDocuments(selected);
        RenameDocumentFragment.show(getChildFragmentManager(), docs.get(0));
    }

    Model getModel(){
        return mModel;
    }

    private boolean isDocumentEnabled(String mimeType, int flags) {
        return mInjector.config.isDocumentEnabled(mimeType, flags, mState);
    }

    /**
     * Paste selection files from the primary clip into the current window.
     */
    public void pasteFromClipboard() {
        Metrics.logUserAction(getContext(), Metrics.USER_ACTION_PASTE_CLIPBOARD);
        // Since we are pasting into the current window, we already have the destination in the
        // stack. No need for a destination DocumentInfo.
        mClipper.copyFromClipboard(
                mState.stack,
                mInjector.dialogs::showFileOperationStatus);
        getActivity().invalidateOptionsMenu();
    }

    public void pasteIntoFolder() {
        assert (mSelectionMgr.getSelection().size() == 1);

        String modelId = mSelectionMgr.getSelection().iterator().next();
        Cursor dstCursor = mModel.getItem(modelId);
        if (dstCursor == null) {
            Log.w(TAG, "Invalid destination. Can't obtain cursor for modelId: " + modelId);
            return;
        }
        DocumentInfo destination = DocumentInfo.fromDirectoryCursor(dstCursor);
        mClipper.copyFromClipboard(
                destination,
                mState.stack,
                mInjector.dialogs::showFileOperationStatus);
        getActivity().invalidateOptionsMenu();
    }

    private void setupDragAndDropOnDocumentView(View view, Cursor cursor) {
        final String docMimeType = getCursorString(cursor, Document.COLUMN_MIME_TYPE);
        if (Document.MIME_TYPE_DIR.equals(docMimeType)) {
            // Make a directory item a drop target. Drop on non-directories and empty space
            // is handled at the list/grid view level.
            view.setOnDragListener(mDragHoverListener);
        }
    }

    void dragStopped(boolean result) {
        if (result) {
            mSelectionMgr.clearSelection();
        }
    }

    @Override
    public void runOnUiThread(Runnable runnable) {
        getActivity().runOnUiThread(runnable);
    }

    // In DirectoryFragment, we close the roots drawer right away.
    // We also want to update the Drag Shadow to indicate whether the
    // item is droppable or not.
    @Override
    public void onDragEntered(View v, Object localState) {
        mActivity.setRootsDrawerOpen(false);
        mActivity.getShadowBuilder()
                .setAppearDroppable(DragAndDropHelper.canCopyTo(localState, getDestination(v)));
        v.updateDragShadow(mActivity.getShadowBuilder());
    }

    // In DirectoryFragment, we always reset the background of the Drag Shadow once it
    // exits.
    @Override
    public void onDragExited(View v, Object localState) {
        mActivity.getShadowBuilder().resetBackground();
        v.updateDragShadow(mActivity.getShadowBuilder());
        if (v.getParent() == mRecView) {
            DocumentHolder holder = getDocumentHolder(v);
            if (holder != null) {
                holder.resetDropHighlight();
            }
        }
    }

    // In DirectoryFragment, we spring loads the hovered folder.
    @Override
    public void onViewHovered(View view) {
        BaseActivity activity = mActivity;
        if (getModelId(view) != null) {
            mActions.springOpenDirectory(getDestination(view));
        }
        activity.setRootsDrawerOpen(false);
    }

    boolean handleDropEvent(View v, DragEvent event) {
        BaseActivity activity = (BaseActivity) getActivity();
        activity.setRootsDrawerOpen(false);

        ClipData clipData = event.getClipData();
        assert (clipData != null);

        assert(DocumentClipper.getOpType(clipData) == FileOperationService.OPERATION_COPY);

        if (!DragAndDropHelper.canCopyTo(event.getLocalState(), getDestination(v))) {
            return false;
        }

        // Recognize multi-window drag and drop based on the fact that localState is not
        // carried between processes. It will stop working when the localsState behavior
        // is changed. The info about window should be passed in the localState then.
        // The localState could also be null for copying from Recents in single window
        // mode, but Recents doesn't offer this functionality (no directories).
        Metrics.logUserAction(getContext(),
                event.getLocalState() == null ? Metrics.USER_ACTION_DRAG_N_DROP_MULTI_WINDOW
                        : Metrics.USER_ACTION_DRAG_N_DROP);

        DocumentInfo dst = getDestination(v);
        // If destination is already at top of stack, no need to pass it in
        if (!mState.stack.isEmpty() && mState.stack.peek().equals(dst)) {
            mClipper.copyFromClipData(
                    null,
                    mState.stack,
                    clipData,
                    mInjector.dialogs::showFileOperationStatus);
        } else {
            mClipper.copyFromClipData(
                    dst,
                    mState.stack,
                    clipData,
                    mInjector.dialogs::showFileOperationStatus);
        }
        return true;
    }

    DocumentInfo getDestination(View v) {
        String id = getModelId(v);
        if (id != null) {
            Cursor dstCursor = mModel.getItem(id);
            if (dstCursor == null) {
                Log.w(TAG, "Invalid destination. Can't obtain cursor for modelId: " + id);
                return null;
            }
            return DocumentInfo.fromDirectoryCursor(dstCursor);
        }

        if (v == mRecView) {
            return mState.stack.peek();
        }

        return null;
    }

    @Override
    public void setDropTargetHighlight(View v, Object localState, boolean highlight) {
        // Note: use exact comparison - this code is searching for views which are children of
        // the RecyclerView instance in the UI.
        if (v.getParent() == mRecView) {
            DocumentHolder holder = getDocumentHolder(v);
            if (holder != null) {
                if (!highlight) {
                    holder.resetDropHighlight();
                } else {
                    holder.setDroppableHighlight(
                            DragAndDropHelper.canCopyTo(localState, getDestination(v)));
                }
            }
        }
    }

    /**
     * Gets the model ID for a given RecyclerView item.
     * @param view A View that is a document item view, or a child of a document item view.
     * @return The Model ID for the given document, or null if the given view is not associated with
     *     a document item view.
     */
    protected @Nullable String getModelId(View view) {
        View itemView = mRecView.findContainingItemView(view);
        if (itemView != null) {
            RecyclerView.ViewHolder vh = mRecView.getChildViewHolder(itemView);
            if (vh instanceof DocumentHolder) {
                return ((DocumentHolder) vh).getModelId();
            }
        }
        return null;
    }

    private @Nullable DocumentHolder getDocumentHolder(View v) {
        RecyclerView.ViewHolder vh = mRecView.getChildViewHolder(v);
        if (vh instanceof DocumentHolder) {
            return (DocumentHolder) vh;
        }
        return null;
    }

    // TODO: Move to activities when Model becomes activity level object.
    private boolean canSelect(DocumentDetails doc) {
        return canSetSelectionState(doc.getModelId(), true);
    }

    // TODO: Move to activities when Model becomes activity level object.
    private boolean canSetSelectionState(String modelId, boolean nextState) {
        if (nextState) {
            // Check if an item can be selected
            final Cursor cursor = mModel.getItem(modelId);
            if (cursor == null) {
                Log.w(TAG, "Couldn't obtain cursor for modelId: " + modelId);
                return false;
            }

            final String docMimeType = getCursorString(cursor, Document.COLUMN_MIME_TYPE);
            final int docFlags = getCursorInt(cursor, Document.COLUMN_FLAGS);
            return mInjector.config.canSelectType(docMimeType, docFlags, mState);
        } else {
        final DocumentInfo parent = mState.stack.peek();
            // Right now all selected items can be deselected.
            return true;
        }
    }

    public static void showDirectory(
            FragmentManager fm, RootInfo root, DocumentInfo doc, int anim) {
        if (DEBUG) Log.d(TAG, "Showing directory: " + DocumentInfo.debugString(doc));
        create(fm, root, doc, anim);
    }

    public static void showRecentsOpen(FragmentManager fm, int anim) {
        create(fm, null, null, anim);
    }

    public static void create(
            FragmentManager fm,
            RootInfo root,
            @Nullable DocumentInfo doc,
            @AnimationType int anim) {

        if (DEBUG) {
            if (doc == null) {
                Log.d(TAG, "Creating new fragment null directory");
            } else {
                Log.d(TAG, "Creating new fragment for directory: " + DocumentInfo.debugString(doc));
            }
        }

        final Bundle args = new Bundle();
        args.putParcelable(Shared.EXTRA_ROOT, root);
        args.putParcelable(Shared.EXTRA_DOC, doc);
        args.putParcelable(Shared.EXTRA_SELECTION, new Selection());

        final FragmentTransaction ft = fm.beginTransaction();
        AnimationView.setupAnimations(ft, anim, args);

        final DirectoryFragment fragment = new DirectoryFragment();
        fragment.setArguments(args);

        ft.replace(getFragmentId(), fragment);
        ft.commitAllowingStateLoss();
    }

    public static @Nullable DirectoryFragment get(FragmentManager fm) {
        // TODO: deal with multiple directories shown at once
        Fragment fragment = fm.findFragmentById(getFragmentId());
        return fragment instanceof DirectoryFragment
                ? (DirectoryFragment) fragment
                : null;
    }

    private static int getFragmentId() {
        return R.id.container_directory;
    }

    @Override
    public void onRefresh() {
        // Remove thumbnail cache. We do this not because we're worried about stale thumbnails as it
        // should be covered by last modified value we store in thumbnail cache, but rather to give
        // the user a greater sense that contents are being reloaded.
        ThumbnailCache cache = DocumentsApplication.getThumbnailCache(getContext());
        String[] ids = mModel.getModelIds();
        int numOfEvicts = Math.min(ids.length, CACHE_EVICT_LIMIT);
        for (int i = 0; i < numOfEvicts; ++i) {
            cache.removeUri(mModel.getItemUri(ids[i]));
        }

        final DocumentInfo doc = mState.stack.peek();
        mActions.refreshDocument(doc, (boolean refreshSupported) -> {
            if (refreshSupported) {
                mRefreshLayout.setRefreshing(false);
            } else {
                // If Refresh API isn't available, we will explicitly reload the loader
                mActions.loadDocumentsForCurrentStack();
            }
        });
    }

    private final class ModelUpdateListener implements EventListener<Model.Update> {

        @Override
        public void accept(Model.Update update) {
            if (DEBUG) Log.d(TAG, "Received model update. Loading=" + mModel.isLoading());

            mProgressBar.setVisibility(mModel.isLoading() ? View.VISIBLE : View.GONE);

            updateLayout(mState.derivedMode);

            mAdapter.notifyDataSetChanged();

            if (mRestoredSelection != null) {
                mSelectionMgr.restoreSelection(mRestoredSelection);
                // Note, we'll take care of cleaning up retained selection
                // in the selection handler where we already have some
                // specialized code to handle when selection was restored.
            }

            // Restore any previous instance state
            final SparseArray<Parcelable> container =
                    mState.dirConfigs.remove(mLocalState.getConfigKey());
            final int curSortedDimensionId = mState.sortModel.getSortedDimensionId();

            final SortDimension curSortedDimension =
                    mState.sortModel.getDimensionById(curSortedDimensionId);
            if (container != null
                    && !getArguments().getBoolean(Shared.EXTRA_IGNORE_STATE, false)) {
                getView().restoreHierarchyState(container);
            } else if (mLocalState.mLastSortDimensionId != curSortedDimension.getId()
                    || mLocalState.mLastSortDimensionId == SortModel.SORT_DIMENSION_ID_UNKNOWN
                    || mLocalState.mLastSortDirection != curSortedDimension.getSortDirection()) {
                // Scroll to the top if the sort order actually changed.
                mRecView.smoothScrollToPosition(0);
            }

            mLocalState.mLastSortDimensionId = curSortedDimension.getId();
            mLocalState.mLastSortDirection = curSortedDimension.getSortDirection();

            if (mRefreshLayout.isRefreshing()) {
                new Handler().postDelayed(
                        () -> mRefreshLayout.setRefreshing(false),
                        REFRESH_SPINNER_TIMEOUT);
            }

            if (!mModel.isLoading()) {
                mActivity.notifyDirectoryLoaded(
                        mModel.doc != null ? mModel.doc.derivedUri : null);
            }
        }
    }

    private final class AdapterEnvironment implements DocumentsAdapter.Environment {

        @Override
        public Features getFeatures() {
            return mInjector.features;
        }

        @Override
        public Context getContext() {
            return mActivity;
        }

        @Override
        public State getDisplayState() {
            return mState;
        }

        @Override
        public boolean isInSearchMode() {
            return mInjector.searchManager.isSearching();
        }

        @Override
        public Model getModel() {
            return mModel;
        }

        @Override
        public int getColumnCount() {
            return mColumnCount;
        }

        @Override
        public boolean isSelected(String id) {
            return mSelectionMgr.getSelection().contains(id);
        }

        @Override
        public boolean isDocumentEnabled(String mimeType, int flags) {
            return mInjector.config.isDocumentEnabled(mimeType, flags, mState);
        }

        @Override
        public void initDocumentHolder(DocumentHolder holder) {
            holder.addKeyEventListener(mInputHandler);
            holder.itemView.setOnFocusChangeListener(mFocusManager);
        }

        @Override
        public void onBindDocumentHolder(DocumentHolder holder, Cursor cursor) {
            setupDragAndDropOnDocumentView(holder.itemView, cursor);
        }
    }
<<<<<<< HEAD

    private final class LoaderBindings implements LoaderCallbacks<DirectoryResult> {

        @Override
        public Loader<DirectoryResult> onCreateLoader(int id, Bundle args) {
            Context context = getActivity();

            Uri contentsUri;
            switch (mLocalState.mType) {
                case TYPE_NORMAL:
                    contentsUri = mLocalState.mSearchMode
                            ? DocumentsContract.buildSearchDocumentsUri(
                                    mLocalState.mRoot.authority,
                                    mLocalState.mRoot.rootId,
                                    mLocalState.mQuery)
                            : DocumentsContract.buildChildDocumentsUri(
                                    mLocalState.mDocument.authority,
                                    mLocalState.mDocument.documentId);

                    if (mInjector.config.managedModeEnabled(mState.stack)) {
                        contentsUri = DocumentsContract.setManageMode(contentsUri);
                    }

                    if (DEBUG) Log.d(TAG,
                            "Creating new directory loader for: "
                            + DocumentInfo.debugString(mLocalState.mDocument));

                    return new DirectoryLoader(
                            context,
                            mLocalState.mRoot,
                            mLocalState.mDocument,
                            contentsUri,
                            mState.sortModel,
                            mReloadLock,
                            mLocalState.mSearchMode);

                case TYPE_RECENT_OPEN:
                    if (DEBUG) Log.d(TAG, "Creating new loader recents.");
                    final RootsAccess roots = DocumentsApplication.getRootsCache(context);
                    return new RecentsLoader(context, roots, mState, mInjector.features);

                default:
                    throw new IllegalStateException("Unknown type " + mLocalState.mType);
            }
        }

        @Override
        public void onLoadFinished(Loader<DirectoryResult> loader, DirectoryResult result) {
            if (DEBUG) Log.d(TAG, "Loader has finished for: "
                    + DocumentInfo.debugString(mLocalState.mDocument));
            assert(result != null);

            if (!isAdded()) return;

            if (mLocalState.mSearchMode) {
                Metrics.logUserAction(getContext(), Metrics.USER_ACTION_SEARCH);
            }

            // The below mModel.update triggers recalculation of the selection metadata
            if (mSelectionMgr.hasSelection()) {
                mSelectionMetadata.reset();
            }

            mModel.update(result);

            updateLayout(mState.derivedMode);

            if (mRestoredSelection != null) {
                mSelectionMgr.restoreSelection(mRestoredSelection);
                // Note, we'll take care of cleaning up retained selection
                // in the selection handler where we already have some
                // specialized code to handle when selection was restored.
            }

            // Restore any previous instance state
            final SparseArray<Parcelable> container =
                    mState.dirConfigs.remove(mLocalState.getConfigKey());
            final int curSortedDimensionId = mState.sortModel.getSortedDimensionId();

            final SortDimension curSortedDimension =
                    mState.sortModel.getDimensionById(curSortedDimensionId);
            if (container != null
                    && !getArguments().getBoolean(Shared.EXTRA_IGNORE_STATE, false)) {
                getView().restoreHierarchyState(container);
            } else if (mLocalState.mLastSortDimensionId != curSortedDimension.getId()
                    || mLocalState.mLastSortDimensionId == SortModel.SORT_DIMENSION_ID_UNKNOWN
                    || mLocalState.mLastSortDirection != curSortedDimension.getSortDirection()) {
                // Scroll to the top if the sort order actually changed.
                mRecView.smoothScrollToPosition(0);
            }

            mLocalState.mLastSortDimensionId = curSortedDimension.getId();
            mLocalState.mLastSortDirection = curSortedDimension.getSortDirection();

            if (mRefreshLayout.isRefreshing()) {
                new Handler().postDelayed(
                        () -> mRefreshLayout.setRefreshing(false),
                        REFRESH_SPINNER_TIMEOUT);
            }
        }

        @Override
        public void onLoaderReset(Loader<DirectoryResult> loader) {
            if (DEBUG) Log.d(TAG, "Resetting loader for: "
                        + DocumentInfo.debugString(mLocalState.mDocument));

            mRefreshLayout.setRefreshing(false);
        }
    }
=======
>>>>>>> 681f8931
}<|MERGE_RESOLUTION|>--- conflicted
+++ resolved
@@ -1239,116 +1239,4 @@
             setupDragAndDropOnDocumentView(holder.itemView, cursor);
         }
     }
-<<<<<<< HEAD
-
-    private final class LoaderBindings implements LoaderCallbacks<DirectoryResult> {
-
-        @Override
-        public Loader<DirectoryResult> onCreateLoader(int id, Bundle args) {
-            Context context = getActivity();
-
-            Uri contentsUri;
-            switch (mLocalState.mType) {
-                case TYPE_NORMAL:
-                    contentsUri = mLocalState.mSearchMode
-                            ? DocumentsContract.buildSearchDocumentsUri(
-                                    mLocalState.mRoot.authority,
-                                    mLocalState.mRoot.rootId,
-                                    mLocalState.mQuery)
-                            : DocumentsContract.buildChildDocumentsUri(
-                                    mLocalState.mDocument.authority,
-                                    mLocalState.mDocument.documentId);
-
-                    if (mInjector.config.managedModeEnabled(mState.stack)) {
-                        contentsUri = DocumentsContract.setManageMode(contentsUri);
-                    }
-
-                    if (DEBUG) Log.d(TAG,
-                            "Creating new directory loader for: "
-                            + DocumentInfo.debugString(mLocalState.mDocument));
-
-                    return new DirectoryLoader(
-                            context,
-                            mLocalState.mRoot,
-                            mLocalState.mDocument,
-                            contentsUri,
-                            mState.sortModel,
-                            mReloadLock,
-                            mLocalState.mSearchMode);
-
-                case TYPE_RECENT_OPEN:
-                    if (DEBUG) Log.d(TAG, "Creating new loader recents.");
-                    final RootsAccess roots = DocumentsApplication.getRootsCache(context);
-                    return new RecentsLoader(context, roots, mState, mInjector.features);
-
-                default:
-                    throw new IllegalStateException("Unknown type " + mLocalState.mType);
-            }
-        }
-
-        @Override
-        public void onLoadFinished(Loader<DirectoryResult> loader, DirectoryResult result) {
-            if (DEBUG) Log.d(TAG, "Loader has finished for: "
-                    + DocumentInfo.debugString(mLocalState.mDocument));
-            assert(result != null);
-
-            if (!isAdded()) return;
-
-            if (mLocalState.mSearchMode) {
-                Metrics.logUserAction(getContext(), Metrics.USER_ACTION_SEARCH);
-            }
-
-            // The below mModel.update triggers recalculation of the selection metadata
-            if (mSelectionMgr.hasSelection()) {
-                mSelectionMetadata.reset();
-            }
-
-            mModel.update(result);
-
-            updateLayout(mState.derivedMode);
-
-            if (mRestoredSelection != null) {
-                mSelectionMgr.restoreSelection(mRestoredSelection);
-                // Note, we'll take care of cleaning up retained selection
-                // in the selection handler where we already have some
-                // specialized code to handle when selection was restored.
-            }
-
-            // Restore any previous instance state
-            final SparseArray<Parcelable> container =
-                    mState.dirConfigs.remove(mLocalState.getConfigKey());
-            final int curSortedDimensionId = mState.sortModel.getSortedDimensionId();
-
-            final SortDimension curSortedDimension =
-                    mState.sortModel.getDimensionById(curSortedDimensionId);
-            if (container != null
-                    && !getArguments().getBoolean(Shared.EXTRA_IGNORE_STATE, false)) {
-                getView().restoreHierarchyState(container);
-            } else if (mLocalState.mLastSortDimensionId != curSortedDimension.getId()
-                    || mLocalState.mLastSortDimensionId == SortModel.SORT_DIMENSION_ID_UNKNOWN
-                    || mLocalState.mLastSortDirection != curSortedDimension.getSortDirection()) {
-                // Scroll to the top if the sort order actually changed.
-                mRecView.smoothScrollToPosition(0);
-            }
-
-            mLocalState.mLastSortDimensionId = curSortedDimension.getId();
-            mLocalState.mLastSortDirection = curSortedDimension.getSortDirection();
-
-            if (mRefreshLayout.isRefreshing()) {
-                new Handler().postDelayed(
-                        () -> mRefreshLayout.setRefreshing(false),
-                        REFRESH_SPINNER_TIMEOUT);
-            }
-        }
-
-        @Override
-        public void onLoaderReset(Loader<DirectoryResult> loader) {
-            if (DEBUG) Log.d(TAG, "Resetting loader for: "
-                        + DocumentInfo.debugString(mLocalState.mDocument));
-
-            mRefreshLayout.setRefreshing(false);
-        }
-    }
-=======
->>>>>>> 681f8931
 }