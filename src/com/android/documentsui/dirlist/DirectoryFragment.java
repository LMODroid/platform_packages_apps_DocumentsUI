/*
 * Copyright (C) 2013 The Android Open Source Project
 *
 * Licensed under the Apache License, Version 2.0 (the "License");
 * you may not use this file except in compliance with the License.
 * You may obtain a copy of the License at
 *
 *      http://www.apache.org/licenses/LICENSE-2.0
 *
 * Unless required by applicable law or agreed to in writing, software
 * distributed under the License is distributed on an "AS IS" BASIS,
 * WITHOUT WARRANTIES OR CONDITIONS OF ANY KIND, either express or implied.
 * See the License for the specific language governing permissions and
 * limitations under the License.
 */

package com.android.documentsui.dirlist;

import static com.android.documentsui.base.DocumentInfo.getCursorString;
import static com.android.documentsui.base.SharedMinimal.DEBUG;
import static com.android.documentsui.base.SharedMinimal.VERBOSE;
import static com.android.documentsui.base.State.MODE_GRID;
import static com.android.documentsui.base.State.MODE_LIST;

import android.app.ActivityManager;
import android.content.BroadcastReceiver;
import android.content.ContentProviderClient;
import android.content.Context;
import android.content.Intent;
import android.content.IntentFilter;
import android.database.Cursor;
import android.net.Uri;
import android.os.Bundle;
import android.os.Handler;
import android.os.Looper;
import android.os.Parcelable;
import android.os.UserHandle;
import android.provider.DocumentsContract;
import android.provider.DocumentsContract.Document;
import android.util.Log;
import android.util.SparseArray;
import android.view.ContextMenu;
import android.view.LayoutInflater;
import android.view.MenuInflater;
import android.view.MenuItem;
import android.view.MotionEvent;
import android.view.View;
import android.view.ViewGroup;
import android.view.ViewTreeObserver;
import android.widget.ImageView;

import androidx.annotation.DimenRes;
import androidx.annotation.FractionRes;
import androidx.annotation.IntDef;
import androidx.annotation.Nullable;
import androidx.fragment.app.Fragment;
import androidx.fragment.app.FragmentActivity;
import androidx.fragment.app.FragmentManager;
import androidx.fragment.app.FragmentTransaction;
import androidx.localbroadcastmanager.content.LocalBroadcastManager;
import androidx.recyclerview.selection.ItemDetailsLookup.ItemDetails;
import androidx.recyclerview.selection.MutableSelection;
import androidx.recyclerview.selection.Selection;
import androidx.recyclerview.selection.SelectionTracker;
import androidx.recyclerview.selection.SelectionTracker.SelectionPredicate;
import androidx.recyclerview.selection.StorageStrategy;
import androidx.recyclerview.widget.GridLayoutManager;
import androidx.recyclerview.widget.GridLayoutManager.SpanSizeLookup;
import androidx.recyclerview.widget.RecyclerView;
import androidx.recyclerview.widget.RecyclerView.RecyclerListener;
import androidx.recyclerview.widget.RecyclerView.ViewHolder;
import androidx.swiperefreshlayout.widget.SwipeRefreshLayout;

import com.android.documentsui.ActionHandler;
import com.android.documentsui.ActionModeController;
import com.android.documentsui.BaseActivity;
import com.android.documentsui.ContentLock;
import com.android.documentsui.DocsSelectionHelper.DocDetailsLookup;
import com.android.documentsui.DocumentsApplication;
import com.android.documentsui.DragHoverListener;
import com.android.documentsui.FocusManager;
import com.android.documentsui.Injector;
import com.android.documentsui.Injector.ContentScoped;
import com.android.documentsui.Injector.Injected;
import com.android.documentsui.MetricConsts;
import com.android.documentsui.Metrics;
import com.android.documentsui.Model;
import com.android.documentsui.ProfileTabsController;
import com.android.documentsui.R;
import com.android.documentsui.ThumbnailCache;
import com.android.documentsui.TimeoutTask;
import com.android.documentsui.base.DocumentFilters;
import com.android.documentsui.base.DocumentInfo;
import com.android.documentsui.base.DocumentStack;
import com.android.documentsui.base.EventListener;
import com.android.documentsui.base.Features;
import com.android.documentsui.base.RootInfo;
import com.android.documentsui.base.Shared;
import com.android.documentsui.base.State;
import com.android.documentsui.base.State.ViewMode;
import com.android.documentsui.base.UserId;
import com.android.documentsui.clipping.ClipStore;
import com.android.documentsui.clipping.DocumentClipper;
import com.android.documentsui.clipping.UrisSupplier;
import com.android.documentsui.dirlist.AnimationView.AnimationType;
import com.android.documentsui.picker.PickActivity;
import com.android.documentsui.services.FileOperation;
import com.android.documentsui.services.FileOperationService;
import com.android.documentsui.services.FileOperationService.OpType;
import com.android.documentsui.services.FileOperations;
import com.android.documentsui.sorting.SortDimension;
import com.android.documentsui.sorting.SortModel;
import com.android.documentsui.util.VersionUtils;

import com.google.common.base.Objects;

import java.io.IOException;
import java.lang.annotation.Retention;
import java.lang.annotation.RetentionPolicy;
import java.util.Iterator;
import java.util.List;

/**
 * Display the documents inside a single directory.
 */
public class DirectoryFragment extends Fragment implements SwipeRefreshLayout.OnRefreshListener {

    static final int TYPE_NORMAL = 1;
    static final int TYPE_RECENT_OPEN = 2;

    @IntDef(flag = true, value = {
            REQUEST_COPY_DESTINATION
    })
    @Retention(RetentionPolicy.SOURCE)
    public @interface RequestCode {}

    public static final int REQUEST_COPY_DESTINATION = 1;

    static final String TAG = "DirectoryFragment";

    private static final int CACHE_EVICT_LIMIT = 100;
    private static final int REFRESH_SPINNER_TIMEOUT = 500;
    private static final int PROVIDER_MAX_RETRIES = 10;
    private static final long PROVIDER_TEST_DELAY = 4000;
    private static final String ACTION_MEDIA_REMOVED = "android.intent.action.MEDIA_REMOVED";
    private static final String ACTION_MEDIA_MOUNTED = "android.intent.action.MEDIA_MOUNTED";
    private static final String ACTION_MEDIA_EJECT = "android.intent.action.MEDIA_EJECT";

    private BaseActivity mActivity;

    private State mState;
    private Model mModel;
    private final EventListener<Model.Update> mModelUpdateListener = new ModelUpdateListener();
    private final DocumentsAdapter.Environment mAdapterEnv = new AdapterEnvironment();

    @Injected
    @ContentScoped
    private Injector<?> mInjector;

    @Injected
    @ContentScoped
    private SelectionTracker<String> mSelectionMgr;

    @Injected
    @ContentScoped
    private FocusManager mFocusManager;

    @Injected
    @ContentScoped
    private ActionHandler mActions;

    @Injected
    @ContentScoped
    private ActionModeController mActionModeController;

    @Injected
    @ContentScoped
    private ProfileTabsController mProfileTabsController;

    private DocDetailsLookup mDetailsLookup;
    private SelectionMetadata mSelectionMetadata;
    private KeyInputHandler mKeyListener;
    private @Nullable DragHoverListener mDragHoverListener;
    private View mRootView;
    private IconHelper mIconHelper;
    private SwipeRefreshLayout mRefreshLayout;
    private RecyclerView mRecView;
    private DocumentsAdapter mAdapter;
    private DocumentClipper mClipper;
    private GridLayoutManager mLayout;
    private int mColumnCount = 1;  // This will get updated when layout changes.
    private int mColumnUnit = 1;

    private float mLiveScale = 1.0f;
    private @ViewMode int mMode;
    private int mAppBarHeight;
    private int mSaveLayoutHeight;

    private View mProgressBar;

    private DirectoryState mLocalState;

    private Handler mHandler;
    private Runnable mProviderTestRunnable;

    // Note, we use !null to indicate that selection was restored (from rotation).
    // So don't fiddle with this field unless you've got the bigger picture in mind.
    private @Nullable Bundle mRestoredState;

    // Blocks loading/reloading of content while user is actively making selection.
    private ContentLock mContentLock = new ContentLock();

    private SortModel.UpdateListener mSortListener = (model, updateType) -> {
        // Only when sort order has changed do we need to trigger another loading.
        if ((updateType & SortModel.UPDATE_TYPE_SORTING) != 0) {
            mActions.loadDocumentsForCurrentStack();
        }
    };

    private final Runnable mOnDisplayStateChanged = this::onDisplayStateChanged;

    private final ViewTreeObserver.OnPreDrawListener mToolbarPreDrawListener = () -> {
        final boolean appBarHeightChanged = mAppBarHeight != getAppBarLayoutHeight();
        if (appBarHeightChanged || mSaveLayoutHeight != getSaveLayoutHeight()) {
            updateLayout(mState.derivedMode);

            if (appBarHeightChanged) {
                scrollToTop();
            }
            return false;
        }
        return true;
    };

    private final BroadcastReceiver mReceiver = new BroadcastReceiver() {
        @Override
        public void onReceive(Context context, Intent intent) {
            final String action = intent.getAction();
            if (isManagedProfileAction(action)) {
                UserHandle userHandle = intent.getParcelableExtra(Intent.EXTRA_USER);
                UserId userId = UserId.of(userHandle);
                if (Objects.equal(mActivity.getSelectedUser(), userId)) {
                    // We only need to refresh the layout when the selected user is equal to the
                    // received profile user.
                    if (Intent.ACTION_MANAGED_PROFILE_UNAVAILABLE.equals(action)) {
                        // If the managed profile is turned off, we need to refresh the directory
                        // to update the UI to show an appropriate error message.
                        if (mProviderTestRunnable != null) {
                            mHandler.removeCallbacks(mProviderTestRunnable);
                            mProviderTestRunnable = null;
                        }
                        onRefresh();
                        return;
                    }

                    // When the managed profile becomes available, the provider may not be available
                    // immediately, we need to check if it is ready before we reload the content.
                    if (Intent.ACTION_MANAGED_PROFILE_UNLOCKED.equals(action)) {
                        checkUriAndScheduleCheckIfNeeded(userId);
                    }
                }
            }
        }
    };

    private final BroadcastReceiver mSdCardBroadcastReceiver = new BroadcastReceiver() {
        @Override
        public void onReceive(Context context, Intent intent) {
            onRefresh();
        }
    };

    private IntentFilter getSdCardStateChangeFilter() {
        IntentFilter sdCardStateChangeFilter = new IntentFilter();
        sdCardStateChangeFilter.addAction(ACTION_MEDIA_REMOVED);
        sdCardStateChangeFilter.addAction(ACTION_MEDIA_MOUNTED);
        sdCardStateChangeFilter.addAction(ACTION_MEDIA_EJECT);
        sdCardStateChangeFilter.addDataScheme("file");
        return sdCardStateChangeFilter;
    }

    private void checkUriAndScheduleCheckIfNeeded(UserId userId) {
        RootInfo currentRoot = mActivity.getCurrentRoot();
        DocumentInfo currentDoc = mActivity.getDisplayState().stack.peek();
        Uri uri = getCurrentUri(currentRoot, currentDoc);
        if (isProviderAvailable(uri, userId) || mActivity.isInRecents()) {
            if (mProviderTestRunnable != null) {
                mHandler.removeCallbacks(mProviderTestRunnable);
                mProviderTestRunnable = null;
            }
            mHandler.post(() -> onRefresh());
        } else {
            checkUriWithDelay(/* numOfRetries= */1, uri, userId);
        }
    }

    private void checkUriWithDelay(int numOfRetries, Uri uri, UserId userId) {
        mProviderTestRunnable = () -> {
            RootInfo currentRoot = mActivity.getCurrentRoot();
            DocumentInfo currentDoc = mActivity.getDisplayState().stack.peek();
            if (mActivity.getSelectedUser().equals(userId)
                    && uri.equals(getCurrentUri(currentRoot, currentDoc))) {
                if (isProviderAvailable(uri, userId)
                        || userId.isQuietModeEnabled(mActivity)
                        || numOfRetries >= PROVIDER_MAX_RETRIES) {
                    // We stop the recursive check when
                    // 1. the provider is available
                    // 2. the profile is in quiet mode, i.e. provider will not be available
                    // 3. after maximum retries
                    onRefresh();
                    mProviderTestRunnable = null;
                } else {
                    Log.d(TAG, "Provider is not available. Retry after " + PROVIDER_TEST_DELAY);
                    checkUriWithDelay(numOfRetries + 1, uri, userId);
                }
            }
        };
        mHandler.postDelayed(mProviderTestRunnable, PROVIDER_TEST_DELAY);
    }

    private Uri getCurrentUri(RootInfo root, @Nullable DocumentInfo doc) {
        String authority = doc == null ? root.authority : doc.authority;
        String documentId = doc == null ? root.documentId : doc.documentId;
        return DocumentsContract.buildDocumentUri(authority, documentId);
    }

    private boolean isProviderAvailable(Uri uri, UserId userId) {
        try (ContentProviderClient userClient =
                DocumentsApplication.acquireUnstableProviderOrThrow(
                        userId.getContentResolver(mActivity), uri.getAuthority())) {
            Cursor testCursor = userClient.query(uri, /* projection= */ null,
                    /* queryArgs= */null, /* cancellationSignal= */ null);
            if (testCursor != null) {
                return true;
            }
        } catch (Exception e) {
            // Provider is not available. Ignore.
        }
        return false;
    }

    private static boolean isManagedProfileAction(String action) {
        return Intent.ACTION_MANAGED_PROFILE_UNLOCKED.equals(action)
                || Intent.ACTION_MANAGED_PROFILE_UNAVAILABLE.equals(action);
    }

    @Override
    public View onCreateView(
            LayoutInflater inflater, ViewGroup container, Bundle savedInstanceState) {

        mHandler = new Handler(Looper.getMainLooper());
        mActivity = (BaseActivity) getActivity();
        mRootView = inflater.inflate(R.layout.fragment_directory, container, false);

        mProgressBar = mRootView.findViewById(R.id.progressbar);
        assert mProgressBar != null;

        mRecView = (RecyclerView) mRootView.findViewById(R.id.dir_list);
        mRecView.setRecyclerListener(
                new RecyclerListener() {
                    @Override
                    public void onViewRecycled(ViewHolder holder) {
                        cancelThumbnailTask(holder.itemView);
                    }
                });

        mRefreshLayout = (SwipeRefreshLayout) mRootView.findViewById(R.id.refresh_layout);
        mRefreshLayout.setOnRefreshListener(this);
        mRecView.setItemAnimator(new DirectoryItemAnimator());

        mInjector = mActivity.getInjector();
        // Initially, this selection tracker (delegator) uses a stub implementation, so it must be
        // updated (reset) when necessary things are ready.
        mSelectionMgr = mInjector.selectionMgr;
        mModel = mInjector.getModel();
        mModel.reset();

        mInjector.actions.registerDisplayStateChangedListener(mOnDisplayStateChanged);

        mClipper = DocumentsApplication.getDocumentClipper(getContext());
        if (mInjector.config.dragAndDropEnabled()) {
            DirectoryDragListener listener = new DirectoryDragListener(
                    new DragHost<>(
                            mActivity,
                            DocumentsApplication.getDragAndDropManager(mActivity),
                            mSelectionMgr,
                            mInjector.actions,
                            mActivity.getDisplayState(),
                            mInjector.dialogs,
                            (View v) -> {
                                return getModelId(v) != null;
                            },
                            this::getDocumentHolder,
                            this::getDestination
                    ));
            mDragHoverListener = DragHoverListener.create(listener, mRecView);
        }
        // Make the recycler and the empty views responsive to drop events when allowed.
        mRecView.setOnDragListener(mDragHoverListener);

        setPreDrawListenerEnabled(true);

        return mRootView;
    }

    @Override
    public void onDestroyView() {
        mInjector.actions.unregisterDisplayStateChangedListener(mOnDisplayStateChanged);
        if (mState.supportsCrossProfile()) {
            LocalBroadcastManager.getInstance(mActivity).unregisterReceiver(mReceiver);
            if (mProviderTestRunnable != null) {
                mHandler.removeCallbacks(mProviderTestRunnable);
            }
        }
        getContext().unregisterReceiver(mSdCardBroadcastReceiver);

        // Cancel any outstanding thumbnail requests
        final int count = mRecView.getChildCount();
        for (int i = 0; i < count; i++) {
            final View view = mRecView.getChildAt(i);
            cancelThumbnailTask(view);
        }

        mModel.removeUpdateListener(mModelUpdateListener);
        mModel.removeUpdateListener(mAdapter.getModelUpdateListener());
        setPreDrawListenerEnabled(false);

        super.onDestroyView();
    }

    @Override
    public void onActivityCreated(Bundle savedInstanceState) {
        super.onActivityCreated(savedInstanceState);

        mState = mActivity.getDisplayState();

        // Read arguments when object created for the first time.
        // Restore state if fragment recreated.
        Bundle args = savedInstanceState == null ? getArguments() : savedInstanceState;
        mRestoredState = args;

        mLocalState = new DirectoryState();
        mLocalState.restore(args);
        if (mLocalState.mSelectionId == null) {
            mLocalState.mSelectionId = Integer.toHexString(System.identityHashCode(mRecView));
        }

        mIconHelper = new IconHelper(mActivity, MODE_GRID, mState.supportsCrossProfile());

        mAdapter = new DirectoryAddonsAdapter(
                mAdapterEnv,
                new ModelBackedDocumentsAdapter(mAdapterEnv, mIconHelper, mInjector.fileTypeLookup)
        );

        mRecView.setAdapter(mAdapter);

        mLayout = new GridLayoutManager(getContext(), mColumnCount) {
            @Override
            public void onLayoutCompleted(RecyclerView.State state) {
                super.onLayoutCompleted(state);
                mFocusManager.onLayoutCompleted();
            }
        };

        SpanSizeLookup lookup = mAdapter.createSpanSizeLookup();
        if (lookup != null) {
            mLayout.setSpanSizeLookup(lookup);
        }
        mRecView.setLayoutManager(mLayout);

        mModel.addUpdateListener(mAdapter.getModelUpdateListener());
        mModel.addUpdateListener(mModelUpdateListener);

        SelectionPredicate<String> selectionPredicate =
                new DocsSelectionPredicate(mInjector.config, mState, mModel, mRecView);

        mFocusManager = mInjector.getFocusManager(mRecView, mModel);
        mActions = mInjector.getActionHandler(mContentLock);

        mRecView.setAccessibilityDelegateCompat(
                new AccessibilityEventRouter(mRecView,
                        (View child) -> onAccessibilityClick(child),
                        (View child) -> onAccessibilityLongClick(child)));
        mSelectionMetadata = new SelectionMetadata(mModel::getItem);
        mDetailsLookup = new DocsItemDetailsLookup(mRecView);

        DragStartListener dragStartListener = mInjector.config.dragAndDropEnabled()
                ? DragStartListener.create(
                        mIconHelper,
                        mModel,
                        mSelectionMgr,
                        mSelectionMetadata,
                        mState,
                        this::getModelId,
                        mRecView::findChildViewUnder,
                        DocumentsApplication.getDragAndDropManager(mActivity))
                : DragStartListener.STUB;

        {
            // Limiting the scope of the localTracker so nobody uses it.
            // This block initializes/updates the global SelectionTracker held in mSelectionMgr.
            SelectionTracker<String> localTracker = new SelectionTracker.Builder<>(
                    mLocalState.mSelectionId,
                    mRecView,
                    new DocsStableIdProvider(mAdapter),
                    mDetailsLookup,
                    StorageStrategy.createStringStorage())
                            .withBandOverlay(R.drawable.band_select_overlay)
                            .withFocusDelegate(mFocusManager)
                            .withOnDragInitiatedListener(dragStartListener::onDragEvent)
                            .withOnContextClickListener(this::onContextMenuClick)
                            .withOnItemActivatedListener(this::onItemActivated)
                            .withOperationMonitor(mContentLock.getMonitor())
                            .withSelectionPredicate(selectionPredicate)
                            .withGestureTooltypes(MotionEvent.TOOL_TYPE_FINGER,
                                    MotionEvent.TOOL_TYPE_STYLUS)
                            .build();
            mInjector.updateSharedSelectionTracker(localTracker);
        }

        mSelectionMgr.addObserver(mSelectionMetadata);

        // Construction of the input handlers is non trivial, so to keep logic clear,
        // and code flexible, and DirectoryFragment small, the construction has been
        // moved off into a separate class.
        InputHandlers handlers = new InputHandlers(
                mActions,
                mSelectionMgr,
                selectionPredicate,
                mFocusManager,
                mRecView);

        // This little guy gets added to each Holder, so that we can be notified of key events
        // on RecyclerView items.
        mKeyListener = handlers.createKeyHandler();

        if (DEBUG) {
            new ScaleHelper(this.getContext(), mInjector.features, this::scaleLayout)
                    .attach(mRecView);
        }

        new RefreshHelper(mRefreshLayout::setEnabled)
                .attach(mRecView);

        mActionModeController = mInjector.getActionModeController(
                mSelectionMetadata,
                this::handleMenuItemClick);

        mSelectionMgr.addObserver(mActionModeController);

        mProfileTabsController = mInjector.profileTabsController;
        mSelectionMgr.addObserver(mProfileTabsController);

        final ActivityManager am = (ActivityManager) mActivity.getSystemService(
                Context.ACTIVITY_SERVICE);
        boolean svelte = am.isLowRamDevice() && (mState.stack.isRecents());
        mIconHelper.setThumbnailsEnabled(!svelte);

        // If mDocument is null, we sort it by last modified by default because it's in Recents.
        final boolean prefersLastModified =
                (mLocalState.mDocument == null)
                        || mLocalState.mDocument.prefersSortByLastModified();
        // Call this before adding the listener to avoid restarting the loader one more time
        mState.sortModel.setDefaultDimension(
                prefersLastModified
                        ? SortModel.SORT_DIMENSION_ID_DATE
                        : SortModel.SORT_DIMENSION_ID_TITLE);

        // Kick off loader at least once
        mActions.loadDocumentsForCurrentStack();

        if (mState.supportsCrossProfile()) {
            final IntentFilter filter = new IntentFilter();
            filter.addAction(Intent.ACTION_MANAGED_PROFILE_UNLOCKED);
            filter.addAction(Intent.ACTION_MANAGED_PROFILE_UNAVAILABLE);
            // DocumentsApplication will resend the broadcast locally after roots are updated.
            // Register to a local broadcast manager to avoid this fragment from updating before
            // roots are updated.
            LocalBroadcastManager.getInstance(mActivity).registerReceiver(mReceiver, filter);
        }
        getContext().registerReceiver(mSdCardBroadcastReceiver, getSdCardStateChangeFilter());
    }

    @Override
    public void onStart() {
        super.onStart();

        // Add listener to update contents on sort model change
        mState.sortModel.addListener(mSortListener);
        // After SD card is formatted, we go out of the view and come back. Similarly when users
        // go out of the app to delete some files, we want to refresh the directory.
        onRefresh();
    }

    @Override
    public void onStop() {
        super.onStop();

        mState.sortModel.removeListener(mSortListener);

        // Remember last scroll location
        final SparseArray<Parcelable> container = new SparseArray<>();
        getView().saveHierarchyState(container);
        mState.dirConfigs.put(mLocalState.getConfigKey(), container);
    }

    @Override
    public void onSaveInstanceState(Bundle outState) {
        super.onSaveInstanceState(outState);

        mLocalState.save(outState);
        mSelectionMgr.onSaveInstanceState(outState);
    }

    @Override
    public void onCreateContextMenu(ContextMenu menu,
            View v,
            ContextMenu.ContextMenuInfo menuInfo) {
        super.onCreateContextMenu(menu, v, menuInfo);
        final MenuInflater inflater = getActivity().getMenuInflater();

        final String modelId = getModelId(v);
        if (modelId == null) {
            // TODO: inject DirectoryDetails into MenuManager constructor
            // Since both classes are supplied by Activity and created
            // at the same time.
            mInjector.menuManager.inflateContextMenuForContainer(
                    menu, inflater, mSelectionMetadata);
        } else {
            mInjector.menuManager.inflateContextMenuForDocs(
                    menu, inflater, mSelectionMetadata);
        }
    }

    @Override
    public boolean onContextItemSelected(MenuItem item) {
        return handleMenuItemClick(item);
    }

    private void onCopyDestinationPicked(int resultCode, Intent data) {

        FileOperation operation = mLocalState.claimPendingOperation();

        if (resultCode == FragmentActivity.RESULT_CANCELED || data == null) {
            // User pressed the back button or otherwise cancelled the destination pick. Don't
            // proceed with the copy.
            operation.dispose();
            return;
        }

        operation.setDestination(data.getParcelableExtra(Shared.EXTRA_STACK));
        final String jobId = FileOperations.createJobId();
        mInjector.dialogs.showProgressDialog(jobId, operation);
        FileOperations.start(
                mActivity,
                operation,
                mInjector.dialogs::showFileOperationStatus,
                jobId);
    }

    // TODO: Move to UserInputHander.
    protected boolean onContextMenuClick(MotionEvent e) {

        if (mDetailsLookup.overItemWithSelectionKey(e)) {
            View childView = mRecView.findChildViewUnder(e.getX(), e.getY());
            ViewHolder holder = mRecView.getChildViewHolder(childView);

            View view = holder.itemView;
            float x = e.getX() - view.getLeft();
            float y = e.getY() - view.getTop();
            mInjector.menuManager.showContextMenu(this, view, x, y);
            return true;
        }

        mInjector.menuManager.showContextMenu(this, mRecView, e.getX(), e.getY());
        return true;
    }

    private boolean onItemActivated(ItemDetails<String> item, MotionEvent e) {
        if (((DocumentItemDetails) item).inPreviewIconHotspot(e)) {
            return mActions.previewItem(item);
        }

        return mActions.openItem(
                item,
                ActionHandler.VIEW_TYPE_PREVIEW,
                ActionHandler.VIEW_TYPE_REGULAR);
    }

    public void onViewModeChanged() {
        // Mode change is just visual change; no need to kick loader.
        mRootView.announceForAccessibility(getString(
                mState.derivedMode == State.MODE_GRID ? R.string.grid_mode_showing
                        : R.string.list_mode_showing));
        onDisplayStateChanged();
    }

    private void onDisplayStateChanged() {
        updateLayout(mState.derivedMode);
        mRecView.setAdapter(mAdapter);
    }

    /**
     * Updates the layout after the view mode switches.
     *
     * @param mode The new view mode.
     */
    private void updateLayout(@ViewMode int mode) {
        mMode = mode;
        mColumnCount = calculateColumnCount(mode);
        if (mLayout != null) {
            mLayout.setSpanCount(mColumnCount);
        }

        int pad = getDirectoryPadding(mode);
        mAppBarHeight = getAppBarLayoutHeight();
        mSaveLayoutHeight = getSaveLayoutHeight();
        mRecView.setPadding(pad, mAppBarHeight, pad, mSaveLayoutHeight);
        mRecView.requestLayout();
        mIconHelper.setViewMode(mode);

        int range = getResources().getDimensionPixelOffset(R.dimen.refresh_icon_range);
        mRefreshLayout.setProgressViewOffset(true, mAppBarHeight, mAppBarHeight + range);
    }

    private int getAppBarLayoutHeight() {
        View appBarLayout = getActivity().findViewById(R.id.app_bar);
        View collapsingBar = getActivity().findViewById(R.id.collapsing_toolbar);
        return collapsingBar == null ? 0 : appBarLayout.getHeight();
    }

    private int getSaveLayoutHeight() {
        View containerSave = getActivity().findViewById(R.id.container_save);
        return containerSave == null ? 0 : containerSave.getHeight();
    }

    /**
     * Updates the layout after the view mode switches.
     *
     * @param mode The new view mode.
     */
    private void scaleLayout(float scale) {
        assert DEBUG;

        if (VERBOSE) {
            Log.v(
                    TAG, "Handling scale event: " + scale + ", existing scale: " + mLiveScale);
        }

        if (mMode == MODE_GRID) {
            float minScale = getFraction(R.fraction.grid_scale_min);
            float maxScale = getFraction(R.fraction.grid_scale_max);
            float nextScale = mLiveScale * scale;

            if (VERBOSE) {
                Log.v(TAG,
                        "Next scale " + nextScale + ", Min/max scale " + minScale + "/" + maxScale);
            }

            if (nextScale > minScale && nextScale < maxScale) {
                if (DEBUG) {
                    Log.d(TAG, "Updating grid scale: " + scale);
                }
                mLiveScale = nextScale;
                updateLayout(mMode);
            }

        } else {
            if (DEBUG) {
                Log.d(TAG, "List mode, ignoring scale: " + scale);
            }
            mLiveScale = 1.0f;
        }
    }

    private int calculateColumnCount(@ViewMode int mode) {
        // For fixing a11y issue b/141223688, if there's only "no items" displayed, we should set
        // span column to 1 to avoid talkback speaking unnecessary information.
        if (mModel != null && mModel.getItemCount() == 0) {
            return 1;
        }

        if (mode == MODE_LIST) {
            // List mode is a "grid" with 1 column.
            return 1;
        }

        int cellWidth = getScaledSize(R.dimen.grid_width);
        int cellMargin = 2 * getScaledSize(R.dimen.grid_item_margin);
        int viewPadding =
                (int) ((mRecView.getPaddingLeft() + mRecView.getPaddingRight()) * mLiveScale);

        // RecyclerView sometimes gets a width of 0 (see b/27150284).
        // Clamp so that we always lay out the grid with at least 2 columns by default.
        // If on photo picking state, the UI should show 3 images a row or 2 folders a row,
        // so use 6 columns by default and set folder size to 3 and document size is to 2.
        mColumnUnit = mState.isPhotoPicking() ? 3 : 1;
        int columnCount = mColumnUnit * Math.max(2,
                (mRecView.getWidth() - viewPadding) / (cellWidth + cellMargin));

        // Finally with our grid count logic firmly in place, we apply any live scaling
        // captured by the scale gesture detector.
        return Math.max(1, Math.round(columnCount / mLiveScale));
    }


    /**
     * Moderately abuse the "fraction" resource type for our purposes.
     */
    private float getFraction(@FractionRes int id) {
        return getResources().getFraction(id, 1, 0);
    }

    private int getScaledSize(@DimenRes int id) {
        return (int) (getResources().getDimensionPixelSize(id) * mLiveScale);
    }

    private int getDirectoryPadding(@ViewMode int mode) {
        switch (mode) {
            case MODE_GRID:
                return getResources().getDimensionPixelSize(R.dimen.grid_container_padding);
            case MODE_LIST:
                return getResources().getDimensionPixelSize(R.dimen.list_container_padding);
            default:
                throw new IllegalArgumentException("Unsupported layout mode: " + mode);
        }
    }

    private boolean handleMenuItemClick(MenuItem item) {
        if (mInjector.pickResult != null) {
            mInjector.pickResult.increaseActionCount();
        }
        MutableSelection<String> selection = new MutableSelection<>();
        mSelectionMgr.copySelection(selection);

        final int id = item.getItemId();
        if (id == R.id.action_menu_select || id == R.id.dir_menu_open) {
            openDocuments(selection);
            mActionModeController.finishActionMode();
            return true;
        } else if (id == R.id.action_menu_open_with || id == R.id.dir_menu_open_with) {
            showChooserForDoc(selection);
            return true;
        } else if (id == R.id.dir_menu_open_in_new_window) {
            mActions.openSelectedInNewWindow();
            return true;
        } else if (id == R.id.action_menu_share || id == R.id.dir_menu_share) {
            mActions.shareSelectedDocuments();
            return true;
        } else if (id == R.id.action_menu_delete || id == R.id.dir_menu_delete) {
            // deleteDocuments will end action mode if the documents are deleted.
            // It won't end action mode if user cancels the delete.
            mActions.showDeleteDialog();
            return true;
        } else if (id == R.id.action_menu_copy_to) {
            transferDocuments(selection, null, FileOperationService.OPERATION_COPY);
            // TODO: Only finish selection mode if copy-to is not canceled.
            // Need to plum down into handling the way we do with deleteDocuments.
            mActionModeController.finishActionMode();
            return true;
        } else if (id == R.id.action_menu_compress) {
            transferDocuments(selection, mState.stack,
                    FileOperationService.OPERATION_COMPRESS);
            // TODO: Only finish selection mode if compress is not canceled.
            // Need to plum down into handling the way we do with deleteDocuments.
            mActionModeController.finishActionMode();
            return true;

            // TODO: Implement extract (to the current directory).
        } else if (id == R.id.action_menu_extract_to) {
            transferDocuments(selection, null, FileOperationService.OPERATION_EXTRACT);
            // TODO: Only finish selection mode if compress-to is not canceled.
            // Need to plum down into handling the way we do with deleteDocuments.
            mActionModeController.finishActionMode();
            return true;
        } else if (id == R.id.action_menu_move_to) {
            if (mModel.hasDocuments(selection, DocumentFilters.NOT_MOVABLE)) {
                mInjector.dialogs.showOperationUnsupported();
                return true;
<<<<<<< HEAD

            case R.id.action_menu_add_shortcut:
            case R.id.dir_menu_add_shortcut:
                assert selection.size() <= 1;
                DocumentInfo documentInfo = selection.isEmpty()
                        ? mActivity.getCurrentDirectory()
                        : mModel.getDocuments(selection).get(0);

                mActions.showAddShortcutDialog(documentInfo);
                return true;

            default:
                if (DEBUG) {
                    Log.d(TAG, "Unhandled menu item selected: " + item);
                }
                return false;
=======
            }
            // Exit selection mode first, so we avoid deselecting deleted documents.
            mActionModeController.finishActionMode();
            transferDocuments(selection, null, FileOperationService.OPERATION_MOVE);
            return true;
        } else if (id == R.id.action_menu_inspect || id == R.id.dir_menu_inspect) {
            mActionModeController.finishActionMode();
            assert selection.size() <= 1;
            DocumentInfo doc = selection.isEmpty()
                    ? mActivity.getCurrentDirectory()
                    : mModel.getDocuments(selection).get(0);

            mActions.showInspector(doc);
            return true;
        } else if (id == R.id.dir_menu_cut_to_clipboard) {
            mActions.cutToClipboard();
            return true;
        } else if (id == R.id.dir_menu_copy_to_clipboard) {
            mActions.copyToClipboard();
            return true;
        } else if (id == R.id.dir_menu_paste_from_clipboard) {
            pasteFromClipboard();
            return true;
        } else if (id == R.id.dir_menu_paste_into_folder) {
            pasteIntoFolder();
            return true;
        } else if (id == R.id.action_menu_select_all || id == R.id.dir_menu_select_all) {
            mActions.selectAllFiles();
            return true;
        } else if (id == R.id.action_menu_deselect_all || id == R.id.dir_menu_deselect_all) {
            mActions.deselectAllFiles();
            return true;
        } else if (id == R.id.action_menu_rename || id == R.id.dir_menu_rename) {
            renameDocuments(selection);
            return true;
        } else if (id == R.id.dir_menu_create_dir) {
            mActions.showCreateDirectoryDialog();
            return true;
        } else if (id == R.id.dir_menu_view_in_owner) {
            mActions.viewInOwner();
            return true;
        } else if (id == R.id.action_menu_sort) {
            mActions.showSortDialog();
            return true;
        }
        if (DEBUG) {
            Log.d(TAG, "Unhandled menu item selected: " + item);
>>>>>>> 2185a376
        }
        return false;
    }

    private boolean onAccessibilityClick(View child) {
        if (mSelectionMgr.hasSelection()) {
            selectItem(child);
        } else {
            DocumentHolder holder = getDocumentHolder(child);
            mActions.openItem(holder.getItemDetails(), ActionHandler.VIEW_TYPE_PREVIEW,
                    ActionHandler.VIEW_TYPE_REGULAR);
        }
        return true;
    }

    private boolean onAccessibilityLongClick(View child) {
        selectItem(child);
        return true;
    }

    private void selectItem(View child) {
        final String id = getModelId(child);
        if (mSelectionMgr.isSelected(id)) {
            mSelectionMgr.deselect(id);
        } else {
            mSelectionMgr.select(id);
        }
    }

    private void cancelThumbnailTask(View view) {
        final ImageView iconThumb = (ImageView) view.findViewById(R.id.icon_thumb);
        if (iconThumb != null) {
            mIconHelper.stopLoading(iconThumb);
        }
    }

    // Support for opening multiple documents is currently exclusive to DocumentsActivity.
    private void openDocuments(final Selection selected) {
        Metrics.logUserAction(MetricConsts.USER_ACTION_OPEN);

        if (selected.isEmpty()) {
            return;
        }

        // Model must be accessed in UI thread, since underlying cursor is not threadsafe.
        List<DocumentInfo> docs = mModel.getDocuments(selected);
        if (docs.size() > 1) {
            mActivity.onDocumentsPicked(docs);
        } else {
            mActivity.onDocumentPicked(docs.get(0));
        }
    }

    private void showChooserForDoc(final Selection<String> selected) {
        Metrics.logUserAction(MetricConsts.USER_ACTION_OPEN);

        if (selected.isEmpty()) {
            return;
        }

        assert selected.size() == 1;
        DocumentInfo doc =
                DocumentInfo.fromDirectoryCursor(mModel.getItem(selected.iterator().next()));
        mActions.showChooserForDoc(doc);
    }

    private void transferDocuments(
            final Selection<String> selected, @Nullable DocumentStack destination,
            final @OpType int mode) {
        if (selected.isEmpty()) {
            return;
        }

        switch (mode) {
            case FileOperationService.OPERATION_COPY:
                Metrics.logUserAction(MetricConsts.USER_ACTION_COPY_TO);
                break;
            case FileOperationService.OPERATION_COMPRESS:
                Metrics.logUserAction(MetricConsts.USER_ACTION_COMPRESS);
                break;
            case FileOperationService.OPERATION_EXTRACT:
                Metrics.logUserAction(MetricConsts.USER_ACTION_EXTRACT_TO);
                break;
            case FileOperationService.OPERATION_MOVE:
                Metrics.logUserAction(MetricConsts.USER_ACTION_MOVE_TO);
                break;
        }

        UrisSupplier srcs;
        try {
            ClipStore clipStorage = DocumentsApplication.getClipStore(getContext());
            srcs = UrisSupplier.create(selected, mModel::getItemUri, clipStorage);
        } catch (IOException e) {
            throw new RuntimeException("Failed to create uri supplier.", e);
        }

        final DocumentInfo parent = mActivity.getCurrentDirectory();
        final FileOperation operation = new FileOperation.Builder()
                .withOpType(mode)
                .withSrcParent(parent == null ? null : parent.derivedUri)
                .withSrcs(srcs)
                .build();

        if (destination != null) {
            operation.setDestination(destination);
            final String jobId = FileOperations.createJobId();
            mInjector.dialogs.showProgressDialog(jobId, operation);
            FileOperations.start(
                    mActivity,
                    operation,
                    mInjector.dialogs::showFileOperationStatus,
                    jobId);
            return;
        }

        // Pop up a dialog to pick a destination.  This is inadequate but works for now.
        // TODO: Implement a picker that is to spec.
        mLocalState.mPendingOperation = operation;
        final Intent intent = new Intent(
                Shared.ACTION_PICK_COPY_DESTINATION,
                Uri.EMPTY,
                getActivity(),
                PickActivity.class);

        // Set an appropriate title on the drawer when it is shown in the picker.
        // Coupled with the fact that we auto-open the drawer for copy/move operations
        // it should basically be the thing people see first.
        int drawerTitleId;
        switch (mode) {
            case FileOperationService.OPERATION_COPY:
                drawerTitleId = R.string.menu_copy;
                break;
            case FileOperationService.OPERATION_COMPRESS:
                drawerTitleId = R.string.menu_compress;
                break;
            case FileOperationService.OPERATION_EXTRACT:
                drawerTitleId = R.string.menu_extract;
                break;
            case FileOperationService.OPERATION_MOVE:
                drawerTitleId = R.string.menu_move;
                break;
            default:
                throw new UnsupportedOperationException("Unknown mode: " + mode);
        }

        intent.putExtra(DocumentsContract.EXTRA_PROMPT, drawerTitleId);

        // Model must be accessed in UI thread, since underlying cursor is not threadsafe.
        List<DocumentInfo> docs = mModel.getDocuments(selected);

        // Determine if there is a directory in the set of documents
        // to be copied? Why? Directory creation isn't supported by some roots
        // (like Downloads). This informs DocumentsActivity (the "picker")
        // to restrict available roots to just those with support.
        intent.putExtra(FileOperationService.EXTRA_OPERATION_TYPE, mode);

        // This just identifies the type of request...we'll check it
        // when we reveive a response.
        startActivityForResult(intent, REQUEST_COPY_DESTINATION);
    }

    @Override
    public void onActivityResult(@RequestCode int requestCode, int resultCode, Intent data) {
        switch (requestCode) {
            case REQUEST_COPY_DESTINATION:
                onCopyDestinationPicked(resultCode, data);
                break;
            default:
                throw new UnsupportedOperationException("Unknown request code: " + requestCode);
        }
    }

    private void renameDocuments(Selection selected) {
        Metrics.logUserAction(MetricConsts.USER_ACTION_RENAME);

        if (selected.isEmpty()) {
            return;
        }

        // Batch renaming not supported
        // Rename option is only available in menu when 1 document selected
        assert selected.size() == 1;

        // Model must be accessed in UI thread, since underlying cursor is not threadsafe.
        List<DocumentInfo> docs = mModel.getDocuments(selected);
        RenameDocumentFragment.show(getChildFragmentManager(), docs.get(0));
    }

    Model getModel() {
        return mModel;
    }

    /**
     * Paste selection files from the primary clip into the current window.
     */
    public void pasteFromClipboard() {
        Metrics.logUserAction(MetricConsts.USER_ACTION_PASTE_CLIPBOARD);
        // Since we are pasting into the current window, we already have the destination in the
        // stack. No need for a destination DocumentInfo.
        mClipper.copyFromClipboard(
                mState.stack,
                mInjector.dialogs::showFileOperationStatus);
        getActivity().invalidateOptionsMenu();
    }

    public void pasteIntoFolder() {
        if (mSelectionMgr.getSelection().isEmpty()) {
            return;
        }
        assert (mSelectionMgr.getSelection().size() == 1);

        String modelId = mSelectionMgr.getSelection().iterator().next();
        Cursor dstCursor = mModel.getItem(modelId);
        if (dstCursor == null) {
            Log.w(TAG, "Invalid destination. Can't obtain cursor for modelId: " + modelId);
            return;
        }
        DocumentInfo destination = DocumentInfo.fromDirectoryCursor(dstCursor);
        mClipper.copyFromClipboard(
                destination,
                mState.stack,
                mInjector.dialogs::showFileOperationStatus);
        getActivity().invalidateOptionsMenu();
    }

    private void setupDragAndDropOnDocumentView(View view, Cursor cursor) {
        final String docMimeType = getCursorString(cursor, Document.COLUMN_MIME_TYPE);
        if (Document.MIME_TYPE_DIR.equals(docMimeType)) {
            // Make a directory item a drop target. Drop on non-directories and empty space
            // is handled at the list/grid view level.
            view.setOnDragListener(mDragHoverListener);
        }
    }

    private DocumentInfo getDestination(View v) {
        String id = getModelId(v);
        if (id != null) {
            Cursor dstCursor = mModel.getItem(id);
            if (dstCursor == null) {
                Log.w(TAG, "Invalid destination. Can't obtain cursor for modelId: " + id);
                return null;
            }
            return DocumentInfo.fromDirectoryCursor(dstCursor);
        }

        if (v == mRecView) {
            return mActivity.getCurrentDirectory();
        }

        return null;
    }

    /**
     * Gets the model ID for a given RecyclerView item.
     *
     * @param view A View that is a document item view, or a child of a document item view.
     * @return The Model ID for the given document, or null if the given view is not associated with
     * a document item view.
     */
    private @Nullable String getModelId(View view) {
        View itemView = mRecView.findContainingItemView(view);
        if (itemView != null) {
            RecyclerView.ViewHolder vh = mRecView.getChildViewHolder(itemView);
            if (vh instanceof DocumentHolder) {
                return ((DocumentHolder) vh).getModelId();
            }
        }
        return null;
    }

    private @Nullable DocumentHolder getDocumentHolder(View v) {
        RecyclerView.ViewHolder vh = mRecView.getChildViewHolder(v);
        if (vh instanceof DocumentHolder) {
            return (DocumentHolder) vh;
        }
        return null;
    }

    /**
     * Add or remove mToolbarPreDrawListener implement on DirectoryFragment to ViewTreeObserver.
     */
    public void setPreDrawListenerEnabled(boolean enable) {
        if (mActivity == null) {
            return;
        }

        final View bar = mActivity.findViewById(R.id.collapsing_toolbar);
        if (bar != null) {
            bar.getViewTreeObserver().removeOnPreDrawListener(mToolbarPreDrawListener);
            if (enable) {
                bar.getViewTreeObserver().addOnPreDrawListener(mToolbarPreDrawListener);
            }
        }
    }

    public static void showDirectory(
            FragmentManager fm, RootInfo root, DocumentInfo doc, int anim) {
        if (DEBUG) {
            Log.d(TAG, "Showing directory: " + DocumentInfo.debugString(doc));
        }
        create(fm, root, doc, anim);
    }

    public static void showRecentsOpen(FragmentManager fm, int anim) {
        create(fm, null, null, anim);
    }

    public static void create(
            FragmentManager fm,
            RootInfo root,
            @Nullable DocumentInfo doc,
            @AnimationType int anim) {

        if (DEBUG) {
            if (doc == null) {
                Log.d(TAG, "Creating new fragment null directory");
            } else {
                Log.d(TAG, "Creating new fragment for directory: " + DocumentInfo.debugString(doc));
            }
        }

        final Bundle args = new Bundle();
        args.putParcelable(Shared.EXTRA_ROOT, root);
        args.putParcelable(Shared.EXTRA_DOC, doc);

        final FragmentTransaction ft = fm.beginTransaction();
        AnimationView.setupAnimations(ft, anim, args);

        final DirectoryFragment fragment = new DirectoryFragment();
        fragment.setArguments(args);

        ft.replace(getFragmentId(), fragment);
        ft.commitAllowingStateLoss();
    }

    /** Gets the fragment from the fragment manager. */
    public static @Nullable DirectoryFragment get(FragmentManager fm) {
        // TODO: deal with multiple directories shown at once
        Fragment fragment = fm.findFragmentById(getFragmentId());
        return fragment instanceof DirectoryFragment
                ? (DirectoryFragment) fragment
                : null;
    }

    private static int getFragmentId() {
        return R.id.container_directory;
    }

    /**
     * Scroll to top of recyclerView in fragment
     */
    public void scrollToTop() {
        if (mRecView != null) {
            mRecView.scrollToPosition(0);
        }
    }

    /**
     * Stop the scroll of recyclerView in fragment
     */
    public void stopScroll() {
        if (mRecView != null) {
            mRecView.stopScroll();
        }
    }

    @Override
    public void onRefresh() {
        // Remove thumbnail cache. We do this not because we're worried about stale thumbnails as it
        // should be covered by last modified value we store in thumbnail cache, but rather to give
        // the user a greater sense that contents are being reloaded.
        ThumbnailCache cache = DocumentsApplication.getThumbnailCache(getContext());
        String[] ids = mModel.getModelIds();
        int numOfEvicts = Math.min(ids.length, CACHE_EVICT_LIMIT);
        for (int i = 0; i < numOfEvicts; ++i) {
            cache.removeUri(mModel.getItemUri(ids[i]), mModel.getItemUserId(ids[i]));
        }

        final DocumentInfo doc = mActivity.getCurrentDirectory();
        if (doc == null && !mActivity.getSelectedUser().isQuietModeEnabled(mActivity)) {
            // If there is no root doc, try to reload the root doc from root info.
            Log.w(TAG, "No root document. Try to get root document.");
            getRootDocumentAndMaybeRefreshDocument();
            return;
        }
        mActions.refreshDocument(doc, (boolean refreshSupported) -> {
            if (refreshSupported) {
                mRefreshLayout.setRefreshing(false);
            } else {
                // If Refresh API isn't available, we will explicitly reload the loader
                mActions.loadDocumentsForCurrentStack();
            }
        });
    }

    private void getRootDocumentAndMaybeRefreshDocument() {
        // If we can reload the root doc successfully, we will push it to the stack and load the
        // stack.
        final RootInfo emptyDocRoot = mActivity.getCurrentRoot();
        mInjector.actions.getRootDocument(
                emptyDocRoot,
                TimeoutTask.DEFAULT_TIMEOUT,
                rootDoc -> {
                    mRefreshLayout.setRefreshing(false);
                    if (rootDoc != null && mActivity.getCurrentDirectory() == null) {
                        // Make sure the stack does not change during task was running.
                        Log.d(TAG, "Root doc is retrieved. Pushing to the stack");
                        mState.stack.push(rootDoc);
                        mActivity.updateNavigator();
                        mActions.loadDocumentsForCurrentStack();
                    }
                }
        );
    }

    private final class ModelUpdateListener implements EventListener<Model.Update> {

        @Override
        public void accept(Model.Update update) {
            if (DEBUG) {
                Log.d(TAG, "Received model update. Loading=" + mModel.isLoading());
            }

            mProgressBar.setVisibility(mModel.isLoading() ? View.VISIBLE : View.GONE);

            updateLayout(mState.derivedMode);

            // Update the selection to remove any disappeared IDs.
            Iterator<String> selectionIter = mSelectionMgr.getSelection().iterator();
            while (selectionIter.hasNext()) {
                if (!mAdapter.getStableIds().contains(selectionIter.next())) {
                    selectionIter.remove();
                }
            }

            mAdapter.notifyDataSetChanged();

            if (mRestoredState != null) {
                mSelectionMgr.onRestoreInstanceState(mRestoredState);
                mRestoredState = null;
            }

            // Restore any previous instance state
            final SparseArray<Parcelable> container =
                    mState.dirConfigs.remove(mLocalState.getConfigKey());
            final int curSortedDimensionId = mState.sortModel.getSortedDimensionId();

            final SortDimension curSortedDimension =
                    mState.sortModel.getDimensionById(curSortedDimensionId);

            // Default not restore to avoid app bar layout expand to confuse users.
            if (container != null
                    && !getArguments().getBoolean(Shared.EXTRA_IGNORE_STATE, true)) {
                getView().restoreHierarchyState(container);
            } else if (mLocalState.mLastSortDimensionId != curSortedDimension.getId()
                    || mLocalState.mLastSortDimensionId == SortModel.SORT_DIMENSION_ID_UNKNOWN
                    || mLocalState.mLastSortDirection != curSortedDimension.getSortDirection()) {
                // Scroll to the top if the sort order actually changed.
                mRecView.smoothScrollToPosition(0);
            }

            mLocalState.mLastSortDimensionId = curSortedDimension.getId();
            mLocalState.mLastSortDirection = curSortedDimension.getSortDirection();

            if (mRefreshLayout.isRefreshing()) {
                new Handler().postDelayed(
                        () -> mRefreshLayout.setRefreshing(false),
                        REFRESH_SPINNER_TIMEOUT);
            }

            if (!mModel.isLoading()) {
                mActivity.notifyDirectoryLoaded(
                        mModel.doc != null ? mModel.doc.derivedUri : null);
                // For orientation changed case, sometimes the docs loading comes after the menu
                // update. We need to update the menu here to ensure the status is correct.
                mInjector.menuManager.updateModel(mModel);
                mInjector.menuManager.updateOptionMenu();
                if (VersionUtils.isAtLeastS()) {
                    mActivity.updateHeader(update.hasCrossProfileException());
                } else {
                    mActivity.updateHeaderTitle();
                }
            }
        }
    }

    private final class AdapterEnvironment implements DocumentsAdapter.Environment {

        @Override
        public Features getFeatures() {
            return mInjector.features;
        }

        @Override
        public Context getContext() {
            return mActivity;
        }

        @Override
        public State getDisplayState() {
            return mState;
        }

        @Override
        public boolean isInSearchMode() {
            return mInjector.searchManager.isSearching();
        }

        @Override
        public Model getModel() {
            return mModel;
        }

        @Override
        public int getColumnCount() {
            return mColumnCount;
        }

        @Override
        public boolean isSelected(String id) {
            return mSelectionMgr.isSelected(id);
        }

        @Override
        public boolean isDocumentEnabled(String mimeType, int flags) {
            return mInjector.config.isDocumentEnabled(mimeType, flags, mState);
        }

        @Override
        public void initDocumentHolder(DocumentHolder holder) {
            holder.addKeyEventListener(mKeyListener);
            holder.itemView.setOnFocusChangeListener(mFocusManager);
        }

        @Override
        public void onBindDocumentHolder(DocumentHolder holder, Cursor cursor) {
            setupDragAndDropOnDocumentView(holder.itemView, cursor);
        }

        @Override
        public ActionHandler getActionHandler() {
            return mActions;
        }

        @Override
        public String getCallingAppName() {
            return Shared.getCallingAppName(mActivity);
        }
    }
}<|MERGE_RESOLUTION|>--- conflicted
+++ resolved
@@ -877,24 +877,6 @@
             if (mModel.hasDocuments(selection, DocumentFilters.NOT_MOVABLE)) {
                 mInjector.dialogs.showOperationUnsupported();
                 return true;
-<<<<<<< HEAD
-
-            case R.id.action_menu_add_shortcut:
-            case R.id.dir_menu_add_shortcut:
-                assert selection.size() <= 1;
-                DocumentInfo documentInfo = selection.isEmpty()
-                        ? mActivity.getCurrentDirectory()
-                        : mModel.getDocuments(selection).get(0);
-
-                mActions.showAddShortcutDialog(documentInfo);
-                return true;
-
-            default:
-                if (DEBUG) {
-                    Log.d(TAG, "Unhandled menu item selected: " + item);
-                }
-                return false;
-=======
             }
             // Exit selection mode first, so we avoid deselecting deleted documents.
             mActionModeController.finishActionMode();
@@ -939,10 +921,17 @@
         } else if (id == R.id.action_menu_sort) {
             mActions.showSortDialog();
             return true;
+        } else if (id == R.id.action_menu_add_shortcut || id == R.id.dir_menu_add_shortcut) {
+            assert selection.size() <= 1;
+            DocumentInfo documentInfo = selection.isEmpty()
+                    ? mActivity.getCurrentDirectory()
+                    : mModel.getDocuments(selection).get(0);
+
+            mActions.showAddShortcutDialog(documentInfo);
+            return true;
         }
         if (DEBUG) {
             Log.d(TAG, "Unhandled menu item selected: " + item);
->>>>>>> 2185a376
         }
         return false;
     }
