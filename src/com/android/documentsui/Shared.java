/*
 * Copyright (C) 2015 The Android Open Source Project
 *
 * Licensed under the Apache License, Version 2.0 (the "License");
 * you may not use this file except in compliance with the License.
 * You may obtain a copy of the License at
 *
 *      http://www.apache.org/licenses/LICENSE-2.0
 *
 * Unless required by applicable law or agreed to in writing, software
 * distributed under the License is distributed on an "AS IS" BASIS,
 * WITHOUT WARRANTIES OR CONDITIONS OF ANY KIND, either express or implied.
 * See the License for the specific language governing permissions and
 * limitations under the License.
 */

package com.android.documentsui;

import android.app.Activity;
import android.app.AlertDialog;
import android.content.Context;
import android.content.Intent;
import android.content.res.Configuration;
import android.os.Looper;
import android.provider.DocumentsContract;
import android.text.TextUtils;
import android.text.format.DateUtils;
import android.text.format.Time;
import android.util.Log;
import android.view.WindowManager;

import java.text.Collator;
import java.util.ArrayList;
import java.util.List;

import javax.annotation.Nullable;

/** @hide */
public final class Shared {

    public static final String TAG = "Documents";

    public static final boolean DEBUG = true;

    /** Intent action name to pick a copy destination. */
    public static final String ACTION_PICK_COPY_DESTINATION =
            "com.android.documentsui.PICK_COPY_DESTINATION";

    /**
     * Extra flag allowing app to be opened in productivity mode (less downloadsy).
     * Useful developers and the likes. When set to true overrides the default
     * config value of productivity_device.
     */
    public static final String EXTRA_PRODUCTIVITY_MODE = "com.android.documentsui.PRODUCTIVITY";

    /**
     * Extra boolean flag for {@link ACTION_PICK_COPY_DESTINATION}, which
     * specifies if the destination directory needs to create new directory or not.
     */
    public static final String EXTRA_DIRECTORY_COPY = "com.android.documentsui.DIRECTORY_COPY";

    /**
     * Extra flag used to store the current stack so user opens in right spot.
     */
    public static final String EXTRA_STACK = "com.android.documentsui.STACK";

    /**
     * Extra flag used to store query of type String in the bundle.
     */
    public static final String EXTRA_QUERY = "query";

    /**
     * Extra flag used to store state of type State in the bundle.
     */
    public static final String EXTRA_STATE = "state";

    /**
     * Extra flag used to store type of DirectoryFragment's type ResultType type in the bundle.
     */
    public static final String EXTRA_TYPE = "type";

    /**
     * Extra flag used to store root of type RootInfo in the bundle.
     */
    public static final String EXTRA_ROOT = "root";

    /**
     * Extra flag used to store document of DocumentInfo type in the bundle.
     */
    public static final String EXTRA_DOC = "document";

    /**
     * Extra flag used to store DirectoryFragment's selection of Selection type in the bundle.
     */
    public static final String EXTRA_SELECTION = "selection";

    /**
     * Extra flag used to store DirectoryFragment's search mode of boolean type in the bundle.
     */
    public static final String EXTRA_SEARCH_MODE = "searchMode";

    /**
     * Extra flag used to store DirectoryFragment's ignore state of boolean type in the bundle.
     */
    public static final String EXTRA_IGNORE_STATE = "ignoreState";

    /**
     * Extra for an Intent for enabling performance benchmark. Used only by tests.
     */
    public static final String EXTRA_BENCHMARK = "com.android.documentsui.benchmark";

    /**
     * Maximum number of items in a Binder transaction packet.
     */
    public static final int MAX_DOCS_IN_INTENT = 500;

    private static final Collator sCollator;

    static {
        sCollator = Collator.getInstance();
        sCollator.setStrength(Collator.SECONDARY);
    }

    /**
     * Generates a formatted quantity string.
     */
    public static final String getQuantityString(Context context, int resourceId, int quantity) {
        return context.getResources().getQuantityString(resourceId, quantity, quantity);
    }

    public static String formatTime(Context context, long when) {
        // TODO: DateUtils should make this easier
        Time then = new Time();
        then.set(when);
        Time now = new Time();
        now.setToNow();

        int flags = DateUtils.FORMAT_NO_NOON | DateUtils.FORMAT_NO_MIDNIGHT
                | DateUtils.FORMAT_ABBREV_ALL;

        if (then.year != now.year) {
            flags |= DateUtils.FORMAT_SHOW_YEAR | DateUtils.FORMAT_SHOW_DATE;
        } else if (then.yearDay != now.yearDay) {
            flags |= DateUtils.FORMAT_SHOW_DATE;
        } else {
            flags |= DateUtils.FORMAT_SHOW_TIME;
        }

        return DateUtils.formatDateTime(context, when, flags);
    }

    /**
     * A convenient way to transform any list into a (parcelable) ArrayList.
     * Uses cast if possible, else creates a new list with entries from {@code list}.
     */
    public static <T> ArrayList<T> asArrayList(List<T> list) {
        return list instanceof ArrayList
            ? (ArrayList<T>) list
            : new ArrayList<T>(list);
    }

    /**
     * Compare two strings against each other using system default collator in a
     * case-insensitive mode. Clusters strings prefixed with {@link DIR_PREFIX}
     * before other items.
     */
    public static int compareToIgnoreCaseNullable(String lhs, String rhs) {
        final boolean leftEmpty = TextUtils.isEmpty(lhs);
        final boolean rightEmpty = TextUtils.isEmpty(rhs);

        if (leftEmpty && rightEmpty) return 0;
        if (leftEmpty) return -1;
        if (rightEmpty) return 1;

        return sCollator.compare(lhs, rhs);
    }

    public static boolean isHardwareKeyboardAvailable(Context context) {
        return context.getResources().getConfiguration().keyboard != Configuration.KEYBOARD_NOKEYS;
    }

    public static void ensureKeyboardPresent(Context context, AlertDialog dialog) {
        if (!isHardwareKeyboardAvailable(context)) {
            dialog.getWindow().setSoftInputMode(WindowManager.LayoutParams.SOFT_INPUT_STATE_VISIBLE);
        }
    }

    /*
     * Returns true if app is running in "productivity mode".
     */
    private static boolean isProductivityMode(Context context, Intent intent) {
        return intent.getBooleanExtra(
                Shared.EXTRA_PRODUCTIVITY_MODE,
                context.getResources().getBoolean(R.bool.productivity_device));
    }

    /*
     * Returns true if "Documents" root should be shown.
     */
    public static boolean shouldShowDocumentsRoot(Context context, Intent intent) {
        return isProductivityMode(context, intent);
    }

    /*
     * Returns true if device root should be shown.
     */
    public static boolean shouldShowDeviceRoot(Context context, Intent intent) {
        return isProductivityMode(context, intent)
                || intent.getBooleanExtra(DocumentsContract.EXTRA_SHOW_ADVANCED, false);
    }

    /**
     * Returns true if device root should be shown.
     */
    public static boolean shouldShowFancyFeatures(Activity activity) {
        Intent intent = activity.getIntent();
        return isProductivityMode(activity, intent)
                || intent.getBooleanExtra(DocumentsContract.EXTRA_FANCY_FEATURES, false);
    }

    public static void checkMainLoop() {
        if (Looper.getMainLooper() != Looper.myLooper()) {
            Log.e(TAG, "Calling from non-UI thread!");
        }
    }
<<<<<<< HEAD
=======

    public static @Nullable <T> T findView(Activity activity, int... resources) {
        for (int id : resources) {
            @SuppressWarnings("unchecked")
            T r = (T) activity.findViewById(id);
            if (r != null) {
                return r;
            }
        }
        return null;
    }
>>>>>>> 31a1f419
}<|MERGE_RESOLUTION|>--- conflicted
+++ resolved
@@ -223,8 +223,6 @@
             Log.e(TAG, "Calling from non-UI thread!");
         }
     }
-<<<<<<< HEAD
-=======
 
     public static @Nullable <T> T findView(Activity activity, int... resources) {
         for (int id : resources) {
@@ -236,5 +234,4 @@
         }
         return null;
     }
->>>>>>> 31a1f419
 }